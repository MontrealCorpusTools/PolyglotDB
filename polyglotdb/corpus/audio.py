--- conflicted
+++ resolved
@@ -7,13 +7,8 @@
 from influxdb import InfluxDBClient
 
 from polyglotdb.query.discourse import DiscourseInspector
-<<<<<<< HEAD
-from ..acoustics.analysis import analyze_pitch, analyze_formants, analyze_intensity
-from ..sql.models import SoundFile, Discourse
-=======
 from ..acoustics.analysis import analyze_pitch, analyze_formants, analyze_formants_vowel_segments, analyze_intensity, \
     analyze_script, analyze_discourse_pitch
->>>>>>> 5049a58e
 from .syllabic import SyllabicContext
 
 from ..acoustics.utils import load_waveform, generate_spectrogram
@@ -38,7 +33,7 @@
         f3 = value['F3']
     if f3 is None:
         f3 = 0
-    return f1, f2, f3
+    return float(f1), float(f2), float(f3)
 
 
 def generate_filter_string(discourse, begin, end, num_points, kwargs):
@@ -97,13 +92,13 @@
     def load_audio(self, discourse, file_type):
         sound_file = self.discourse_sound_file(discourse)
         if file_type == 'consonant':
-            path = os.path.expanduser(sound_file.consonant_filepath)
+            path = os.path.expanduser(sound_file.consonant_file_path)
         elif file_type == 'vowel':
-            path = os.path.expanduser(sound_file.vowel_filepath)
+            path = os.path.expanduser(sound_file.vowel_file_path)
         elif file_type == 'low_freq':
-            path = os.path.expanduser(sound_file.low_freq_filepath)
-        else:
-            path = os.path.expanduser(sound_file.filepath)
+            path = os.path.expanduser(sound_file.low_freq_file_path)
+        else:
+            path = os.path.expanduser(sound_file.file_path)
         signal, sr = librosa.load(path, sr=None)
         return signal, sr
 
@@ -116,17 +111,17 @@
     def analyze_formants(self, stop_check=None, call_back=None):
         analyze_formants(self, stop_check, call_back)
 
+    def analyze_formants_vowel_segments(self, stop_check=None, call_back=None, vowel_inventory=None):
+        analyze_formants_vowel_segments(self, stop_check, call_back, vowel_inventory)
+
     def analyze_intensity(self, stop_check=None, call_back=None):
         analyze_intensity(self, stop_check, call_back)
 
-<<<<<<< HEAD
-=======
     def analyze_script(self, phone_class, script_path, result_measurement, arguments=None, stop_check=None,
                        call_back=None):
         analyze_script(self, phone_class, script_path, result_measurement, arguments=arguments, stop_check=stop_check,
                        call_back=call_back)
 
->>>>>>> 5049a58e
     def genders(self):
         res = self.execute_cypher(
             '''MATCH (s:Speaker:{corpus_name}) RETURN s.gender as gender'''.format(corpus_name=self.cypher_safe_name))
@@ -171,13 +166,13 @@
     def load_waveform(self, discourse, file_type='consonant'):
         sf = self.discourse_sound_file(discourse)
         if file_type == 'consonant':
-            file_path = sf['consonant_filepath']
+            file_path = sf['consonant_file_path']
         elif file_type == 'vowel':
-            file_path = sf['vowel_filepath']
+            file_path = sf['vowel_file_path']
         elif file_type == 'low_freq':
-            file_path = sf['low_freq_filepath']
-        else:
-            file_path = sf['filepath']
+            file_path = sf['low_freq_file_path']
+        else:
+            file_path = sf['file_path']
         return load_waveform(file_path)
 
     def generate_spectrogram(self, discourse, file_type='consonant'):
@@ -218,7 +213,7 @@
             sf = self.discourse_sound_file(d)
             if sf is None:
                 break
-            if not os.path.exists(sf.filepath):
+            if not os.path.exists(sf.file_path):
                 break
         else:
             self._has_all_sound_files = True
@@ -240,7 +235,7 @@
             self._has_sound_files = False
             for d in self.discourses:
                 sf = self.discourse_sound_file(d)
-                if sf['filepath'] is not None:
+                if sf['file_path'] is not None:
                     self._has_sound_files = True
                     break
         return self._has_sound_files
@@ -407,30 +402,28 @@
             if not len(track.keys()):
                 print(seg)
                 continue
-<<<<<<< HEAD
             file_path, begin, end, channel = seg[:4]
-            discourse = self.sql_session.query(Discourse).join(SoundFile).filter(
-                SoundFile.vowel_filepath == file_path).first()
-            discourse = discourse.name
-=======
-            file_path, begin, end, channel = seg
             res = self.execute_cypher(
-                'MATCH (d:Discourse:{corpus_name}) where d.vowel_filepath = {{filepath}} RETURN d.name as name'.format(
-                    corpus_name=self.cypher_safe_name), filepath=file_path)
+                'MATCH (d:Discourse:{corpus_name}) where d.vowel_file_path = {{file_path}} RETURN d.name as name'.format(
+                    corpus_name=self.cypher_safe_name), file_path=file_path)
             for r in res:
                 discourse = r['name']
->>>>>>> 5049a58e
             phone_type = getattr(self, self.phone_name)
             min_time = min(track.keys())
             max_time = max(track.keys())
-            if len(seg) == 4:
+            if len(seg) > 4:# Assume we have phone info included
+                set_label = seg[4]
+            else:
+                set_label = None
                 q = self.query_graph(phone_type).filter(phone_type.discourse.name == discourse)
                 q = q.filter(phone_type.end >= min_time).filter(phone_type.begin <= max_time)
                 q = q.columns(phone_type.label.column_name('label'),
                               phone_type.begin.column_name('begin'),
                               phone_type.end.column_name('end')).order_by(phone_type.begin)
                 phones = [(x['label'], x['begin'], x['end']) for x in q.all()]
-                for time_point, value in track.items():
+                print(phones)
+            for time_point, value in track.items():
+                if set_label is None:
                     label = None
                     for i, p in enumerate(phones):
                         if p[1] > time_point:
@@ -440,10 +433,10 @@
                             break
                     else:
                         label = None
-                    if label is None:
-                        continue
-                else:   # Assume we have phone info included
-                    label = seg[4]
+                else:
+                    label = set_label
+                if label is None:
+                    continue
                 t_dict = {'speaker': speaker, 'discourse': discourse, 'channel': channel, 'source': source}
                 fields = {'phone': label}
                 if measurement == 'formants':
@@ -468,6 +461,7 @@
                     if value <= 0:
                         continue
                     fields['F0'] = value
+                    print(fields)
                 elif measurement == 'intensity':
                     try:
                         value = float(value['Intensity'])
@@ -620,6 +614,12 @@
     def save_pitch_tracks(self, tracks, speaker):
         self._save_measurement_tracks('pitch', tracks, speaker)
 
+    def save_formant_tracks(self, tracks, speaker):
+        self._save_measurement_tracks('formants', tracks, speaker)
+
+    def save_intensity_tracks(self, tracks, speaker):
+        self._save_measurement_tracks('intensity', tracks, speaker)
+
     def save_intensity(self, sound_file, intensity_track, **kwargs):
         """
         Save a pitch track for a sound file
