import math
from .base import BaseContext
from polyglotdb.graph.func import *
import re

class SummarizedContext(BaseContext):


    def phone_mean_duration(self, speaker = None):
        """
        Get the mean duration of each phone in corpus

        Parameters
        ----------
        speaker : str
            a speaker name, if desired (defaults to None)

        Returns
        -------
        result : list
            the average duration of each phone in the corpus
        """
        phone = getattr(self, self.phone_name)
        if not self.hierarchy.has_type_property('utterance','label'):
            self.encode_utterances()
        if speaker is not None:
            q = self.query_graph(phone).filter(phone.speaker.name==speaker)
        else:
            q = self.query_graph(phone)

       # q=q.group_by(phone.label.column_name('label'))
    
       # result = q.aggregate(Average(phone.duration))
        statement = "MATCH (p:phone:{corpus_name}) RETURN p.label as phone, avg(p.end - p.begin) as average_duration".format(corpus_name = self.corpus_name)
        

        result = []
        res = self.execute_cypher(statement)
        for item in res:
            result.append(item)

        return result
    
    

    def phone_mean_duration_with_speaker(self):
        """
        Gets average phone durations by speaker

        Returns
        -------
        result : list
            the average duration of each phone in the corpus, by speaker
        """
        phone = getattr(self, self.phone_name)
        if not self.hierarchy.has_type_property('utterance','label'):
            self.encode_utterances()
        
        q = self.query_graph(phone)
        q=q.group_by(phone.speaker.name.column_name("speaker"), phone.label.column_name('label'))
        
        result = q.aggregate(Average(phone.duration))
        
        return result

    
    def phone_std_dev(self):
        """
        Get the standard deviation of each phone in a corpus

        Returns
        -------
        result : list
            the standard deviation of each phone in the corpus
        """
        phone = getattr(self, self.phone_name)
        #result = self.query_graph(phone).group_by(phone.label.column_name('label')).aggregate(Stdev(phone.duration))#.filter(phone.label==to_find)
        statement = "MATCH (p:phone:{corpus_name}) RETURN p.label as phone, stdev(p.end - p.begin) as standard_deviation".format(corpus_name = self.corpus_name)
        

        result = []
        res = self.execute_cypher(statement)
        for item in res:
            result.append(item)
        return result

    
    def all_phone_median(self):
        """
        Get the median duration of all the phones in the corpus

        Returns
        -------
        float
            median duration of all the phones in the corpus
        """
        phone = getattr(self, self.phone_name)
        return self.query_graph(phone).aggregate(Median(phone.duration))


    
    def phone_median(self):
        """
        Get the median duration of each phone in a corpus

        Returns
        -------
        result : list
            the median duration of each phone in the corpus
        """
        phone = getattr(self, self.phone_name)
        statement = "MATCH (p:phone:{corpus_name}) RETURN p.label as phone, percentileDisc(p.end - p.begin, .5) as median_duration".format(corpus_name = self.corpus_name)
        

        result = []
        res = self.execute_cypher(statement)
        for item in res:
            result.append(item)
        return result
        #self.query_graph(phone).group_by(phone.label.column_name('label')).aggregate(Median(phone.duration))#.filter(phone.label == to_find)
      
    

    def get_mean_duration(self, type):
        """
        Get the mean duration of all words or all phones in the corpus

        Parameters
        ----------
        type : str
            the type (word or phone)

        Returns
        -------
        result : float
            the average duration of all words or all phones
        """
        result = 0.0
        if type == 'phone':
            phone = getattr(self, self.phone_name)
            q = self.query_graph(phone)
            result = q.aggregate(Average(phone.duration))
        elif type == 'word':
            word = getattr(self,self.word_name)
            q = self.query_graph(word)
            result = q.aggregate(Average(word.duration))
        elif type == 'syllable':
            syllable = self.syllable
            q = self.query_graph(syllable)
            result = q.aggregate(Average(syllable.duration))
        return result

    #words
    
    def word_mean_duration(self):
        """
        Get the mean duration of each word

        Returns
        -------
        result : list
            the average duration of each word
        """
        word = getattr(self,self.word_name)
        #result = self.query_graph(word).group_by(word.label.column_name('label')).aggregate(Average(word.duration))#.filter(word.label==to_find)
        statement = "MATCH (p:word:{corpus_name}) RETURN p.label as word, avg(p.end - p.begin) as average_duration".format(corpus_name = self.corpus_name)
        

        result = []
        res = self.execute_cypher(statement)
        for item in res:
            result.append(item)
        return result


    

    def word_mean_duration_with_speaker(self):
        """
        Gets average word durations by speaker

        Returns
        -------
        result : list
            the average duration of each word in the corpus, by speaker
        """
        word = getattr(self, self.word_name)
        if not self.hierarchy.has_type_property('utterance','label'):
            self.encode_utterances()
        
        q = self.query_graph(word)
      
        #    q = q.columns()
        q=q.group_by(word.speaker.name.column_name("speaker"), word.label.column_name('label'))
        
        result = q.aggregate(Average(word.duration))
        
        return result
    
    def word_median(self):
        """
        Get the median duration of each word

        Returns
        -------
        list
            the median duration of each word
        """
        word = getattr(self, self.word_name)
        statement = "MATCH (p:word:{corpus_name}) RETURN p.label as word, percentileDisc(p.end - p.begin, .5) as median_duration".format(corpus_name = self.corpus_name)
        

        result = []
        res = self.execute_cypher(statement)
        for item in res:
            result.append(item)
        return result
        #self.query_graph(word).group_by(word.label.column_name('label')).aggregate(Median(word.duration))#.filter(word.label == to_find)
      
    
    def all_word_median(self):
        """
        Get the median duration of all the words in the corpus  

        Returns
        -------
        float
            median duration of all the words in the corpus
        """
        word = getattr(self, self.word_name)
        return self.query_graph(word).aggregate(Median(word.duration))

    
    def word_std_dev(self):
        """
        Get the standard deviation of each word in a corpus
    
        Returns
        -------
        result : list
            the standard deviation of each word in the corpus
        """
        word = getattr(self, self.word_name)
        statement = "MATCH (p:word:{corpus_name}) RETURN p.label as word, stdev(p.end - p.begin) as standard_deviation".format(corpus_name = self.corpus_name)
        

        result = []
        res = self.execute_cypher(statement)
        for item in res:
            result.append(item)

        return result
        #self.query_graph(word).group_by(word.label.column_name('label')).aggregate(Stdev(word.duration))#.filter(word.label==to_find)


    
    def baseline_duration(self, speaker = None):
        """
        Get the baseline duration of each word in corpus. 
        Baseline duration is determined by summing the average durations of constituent phones for a word. 
        If there is no underlying transcription available, the longest duration is considered the baseline.

        Parameters
        ----------
        speaker : str
            a speaker name, if desired (defaults to None)
        Returns
        -------
        word_totals : dict
            a dictionary of words and baseline durations
        """
        buckeye = False
        if 'buckeye' in self.corpus_name:
            buckeye = True

        word = getattr(self, self.word_name)
        phone = getattr(self,self.phone_name)
        q = self.query_graph(word)

        allWords = q.all()
<<<<<<< HEAD
        allPhones = []
        if self.hierarchy.has_type_property('phone','average_duration'):
            statement = '''MATCH (n:{phone_name}_type:{corpus_name})
        RETURN n.label AS label, n.average_duration AS average_duration'''.format(phone_name=self.phone_name, 
            corpus_name=self.cypher_safe_name)
            results = self.execute_cypher(statement)
            for item in results:
                if item['average_duration'] is not None:
                    allPhones.append(item)
        else:
            allPhones = self.phone_mean_duration(speaker)
=======

        allPhones = self.phone_mean_duration(speaker)
>>>>>>> cc6ce313
        duration_dict = {}
        word_totals = {}
        for tup in allPhones:
            duration_dict[tup[0]]=tup[1]
        for word in allWords:
            total = 0.0
            if buckeye:
                for phone in re.split("[\. ]", word.transcription):
                    try:
                        total+=duration_dict[phone]
                    except KeyError:
                        pass
            else:
                for phone in word.phone:
                    try:
                        total+=duration_dict[phone.label]
                    except KeyError:
                        pass        
            try:         
                if total > word_totals[word.label]:
                    #print('replacing %s : %f with %s : %f'%(word.label, word_totals[word.label], word.label, total))
                    word_totals[word.label] = total
                else:
                    continue  
            except KeyError:
                word_totals[word.label] = total

        return word_totals

    
    def syllable_mean_duration(self): 
        """
        Get the mean duration of each syllable

        Returns
        -------
        result : list
            the average duration of each syllable
        """
        syllable = self.syllable
        #return self.query_graph(syllable).group_by(syllable.label.column_name('label')).aggregate(Average(syllable.duration))
        statement = "MATCH (p:syllable:{corpus_name}) RETURN p.label as syllable, avg(p.end - p.begin) as average_duration".format(corpus_name = self.corpus_name)
        

        result = []
        res = self.execute_cypher(statement)
        for item in res:
            result.append(item)
        return result
    
    def syllable_mean_duration_with_speaker(self):
        """
        Gets average syllable durations by speaker

        Returns
        -------
        result : list
            the average duration of each syllable in the corpus, by speaker
        """
        syllable = self.syllable
        if not self.hierarchy.has_type_property('utterance','label'):
            self.encode_utterances()
        
        q = self.query_graph(syllable)
        q=q.group_by(syllable.speaker.name.column_name("speaker"), syllable.label.column_name('label'))
        
        result = q.aggregate(Average(syllable.duration))
        
        return result

    
    def syllable_median(self): 
        """
        Get median duration of each syllable
  
        Returns
        -------
        list
            the median duration of each syllable
        """
        syllable = self.syllable
        statement = "MATCH (p:syllable:{corpus_name}) RETURN p.label as syllable, percentileDisc(p.end - p.begin, .5) as median_duration".format(corpus_name = self.corpus_name)
        

        result = []
        res = self.execute_cypher(statement)
        for item in res:
            result.append(item)
        return result
        #self.query_graph(syllable).group_by(syllable.label.column_name('label')).aggregate(Median(syllable.duration))
       
    
    def all_syllable_median(self):
        """
        Get the median duration of all the syllables in the corpus

        Returns
        -------
        float
            median duration of all the syllables in the corpus
        """
        syllable = self.syllable
        return self.query_graph(syllable).aggregate(Median(syllable.duration))
      
    
    def syllable_std_dev(self):
        """
        Get the standard deviation of each syllable in a corpus

        Returns
        -------
        result : list
            the standard deviation of each syllable in the corpus
        """
        syllable = self.syllable

        statement = "MATCH (p:syllable:{corpus_name}) RETURN p.label as syllable, stdev(p.end - p.begin) as standard_deviation".format(corpus_name = self.corpus_name)
        

        result = []
        res = self.execute_cypher(statement)
        for item in res:
            result.append(item)

        return result
        #self.query_graph(syllable).group_by(syllable.label.column_name('label')).aggregate(Stdev(syllable.duration))



    #SPEAKER
    
    def average_speech_rate(self):
        """
        Get the average speech rate for each speaker in a corpus

        Returns
        -------
        result: list 
            the average speech rate by speaker
        """
  
        word = getattr(self, self.word_name)
        q = self.query_graph(self.utterance)
        

        return q.group_by(self.utterance.speaker.name.column_name('name')).aggregate(Average(self.utterance.word.rate))

    def make_dict(self, data):
        """
        turn data results into a dictionary for encoding

        Parameters
        ----------
<<<<<<< HEAD
        data : list 
            a list returned by cypher 

        Returns
        -------
        finaldict : dict
            a dictionary in the format for enrichment
=======
        data : list/dict
            a list of tuples or a dict

        Returns
        -------
        finalDict : dict
            the data in the dictionary form needed for encoding
>>>>>>> cc6ce313
        """
        finalDict = {}
        if type(data) == list and len(data[0])==2:
            for i,r in enumerate(data):
                finalDict.update({r[0]:{str(data[1].keys()[1]):r[1]}})
        elif type(data) == list and len(data[0]) == 3:
            for i,r in enumerate(data):
                speaker = r[0]
                word = r[1]
                num = r[2]
                #finalDict.update({str(speaker) : {:}})
        else:
            for r in data.keys():
                finalDict.update({r : {'baseline_duration': data[r]}})   
        return finalDict
        
<<<<<<< HEAD
    def encode_measure(self, measure):
=======
    def encode_measure(self, data, data_type):
>>>>>>> cc6ce313
        """
        encode the data into the graph

        Parameters
        ----------
<<<<<<< HEAD
        measure: str
            desired measure to encode
        
        """   
        res = None
        data_type = 'word'
        if measure == 'word_median':
            res = self.word_median()
        elif measure == 'all_word_median':
            res = self.all_word_median()
        elif measure == 'word_mean_duration':
            res = self.word_mean_duration()
        elif measure == 'word_std_dev':
            res = self.word_std_dev()
        elif measure == 'baseline_duration':
            res = self.baseline_duration()
        elif measure == 'phone_mean':
            data_type = 'phone'
            res = self.phone_mean_duration()
        elif measure == 'phone_median':
            data_type = 'phone'
            res = self.phone_median()
        elif measure == 'phone_std_dev':
            data_type = 'phone'
            res = self.phone_std_dev()
        elif measure == 'all_word_median':
            res = self.all_word_median()
        elif measure == 'phone_mean_duration_with_speaker':
            data_type = 'speaker'
            res = self.phone_mean_duration_with_speaker()
        elif measure == 'word_mean_by_speaker':
            data_type = 'speaker'
            res = self.word_mean_duration_with_speaker()
        elif measure == 'all_phone_median':
            data_type = 'phone'
            res = self.all_phone_median()
        elif measure == 'syllable_mean':
            data_type = 'syllable'
            res = self.syllable_mean_duration()
        elif measure == 'syllable_median':
            data_type = 'syllable'
            res = self.syllable_median()
        elif measure == 'syllable_std_dev':
            data_type = 'syllable'
            res = self.syllable_std_dev()
        elif measure == 'mean_speech_rate':
            data_type = 'speaker'
            res = self.average_speech_rate()

        else:
            print("error")
        


        dataDict = self.make_dict(res)

=======
        data : dict
            the data to be encoded
        data_type : str
            the type of encoding to be done
            (word, phone, syllable, speaker)
        """   
        dataDict = self.make_dict(data)
>>>>>>> cc6ce313
        if data_type == 'word':
            self.enrich_lexicon(dataDict)
        elif data_type == 'phone':
            self.enrich_features(dataDict)
        elif data_type == 'syllable':
            self.enrich_syllables(dataDict)
        elif data_type == 'speaker':
            self.enrich_speakers(dataDict)

<|MERGE_RESOLUTION|>--- conflicted
+++ resolved
@@ -278,7 +278,7 @@
         q = self.query_graph(word)
 
         allWords = q.all()
-<<<<<<< HEAD
+
         allPhones = []
         if self.hierarchy.has_type_property('phone','average_duration'):
             statement = '''MATCH (n:{phone_name}_type:{corpus_name})
@@ -290,10 +290,7 @@
                     allPhones.append(item)
         else:
             allPhones = self.phone_mean_duration(speaker)
-=======
-
-        allPhones = self.phone_mean_duration(speaker)
->>>>>>> cc6ce313
+
         duration_dict = {}
         word_totals = {}
         for tup in allPhones:
@@ -447,15 +444,7 @@
 
         Parameters
         ----------
-<<<<<<< HEAD
-        data : list 
-            a list returned by cypher 
-
-        Returns
-        -------
-        finaldict : dict
-            a dictionary in the format for enrichment
-=======
+
         data : list/dict
             a list of tuples or a dict
 
@@ -463,7 +452,7 @@
         -------
         finalDict : dict
             the data in the dictionary form needed for encoding
->>>>>>> cc6ce313
+
         """
         finalDict = {}
         if type(data) == list and len(data[0])==2:
@@ -480,17 +469,13 @@
                 finalDict.update({r : {'baseline_duration': data[r]}})   
         return finalDict
         
-<<<<<<< HEAD
     def encode_measure(self, measure):
-=======
-    def encode_measure(self, data, data_type):
->>>>>>> cc6ce313
+
         """
         encode the data into the graph
 
         Parameters
         ----------
-<<<<<<< HEAD
         measure: str
             desired measure to encode
         
@@ -547,15 +532,7 @@
 
         dataDict = self.make_dict(res)
 
-=======
-        data : dict
-            the data to be encoded
-        data_type : str
-            the type of encoding to be done
-            (word, phone, syllable, speaker)
-        """   
-        dataDict = self.make_dict(data)
->>>>>>> cc6ce313
+
         if data_type == 'word':
             self.enrich_lexicon(dataDict)
         elif data_type == 'phone':
