import math
from .base import BaseContext
from polyglotdb.graph.func import *
import re

class SummarizedContext(BaseContext):


    def phone_mean_duration(self, speaker = None):
        """
        Get the mean duration of each phone in corpus

        Parameters
        ----------
        speaker : str
            a speaker name, if desired (defaults to None)

        Returns
        -------
        result : list
            the average duration of each phone in the corpus
        """
        phone = getattr(self, self.phone_name)
        if not self.hierarchy.has_type_property('utterance','label'):
            self.encode_utterances()
        if speaker is not None:
            q = self.query_graph(phone).filter(phone.speaker.name==speaker)
        else:
            q = self.query_graph(phone)

       # q=q.group_by(phone.label.column_name('label'))
    
       # result = q.aggregate(Average(phone.duration))
        statement = "MATCH (p:phone:{corpus_name}) RETURN p.label as phone, avg(p.end - p.begin) as average_duration".format(corpus_name = self.corpus_name)
        

        result = []
        res = self.execute_cypher(statement)
        for item in res:
            result.append(item)

        return result
    
    

    def phone_mean_duration_with_speaker(self):
        """
        Gets average phone durations by speaker

        Returns
        -------
        result : list
            the average duration of each phone in the corpus, by speaker
        """
        phone = getattr(self, self.phone_name)
        if not self.hierarchy.has_type_property('utterance','label'):
            self.encode_utterances()
        
        q = self.query_graph(phone)
        q=q.group_by(phone.speaker.name.column_name("speaker"), phone.label.column_name('label'))
        
        result = q.aggregate(Average(phone.duration))
        
        return result

    
    def phone_std_dev(self):
        """
        Get the standard deviation of each phone in a corpus

        Returns
        -------
        result : list
            the standard deviation of each phone in the corpus
        """
        phone = getattr(self, self.phone_name)
        #result = self.query_graph(phone).group_by(phone.label.column_name('label')).aggregate(Stdev(phone.duration))#.filter(phone.label==to_find)
        statement = "MATCH (p:phone:{corpus_name}) RETURN p.label as phone, stdev(p.end - p.begin) as standard_deviation".format(corpus_name = self.corpus_name)
        

        result = []
        res = self.execute_cypher(statement)
        for item in res:
            result.append(item)
        return result

    
    def all_phone_median(self):
        """
        Get the median duration of all the phones in the corpus

        Returns
        -------
        float
            median duration of all the phones in the corpus
        """
        phone = getattr(self, self.phone_name)
        return self.query_graph(phone).aggregate(Median(phone.duration))


    
    def phone_median(self):
        """
        Get the median duration of each phone in a corpus

        Returns
        -------
        result : list
            the median duration of each phone in the corpus
        """
        phone = getattr(self, self.phone_name)
        statement = "MATCH (p:phone:{corpus_name}) RETURN p.label as phone, percentileDisc(p.end - p.begin, .5) as median_duration".format(corpus_name = self.corpus_name)
        

        result = []
        res = self.execute_cypher(statement)
        for item in res:
            result.append(item)
        return result
        #self.query_graph(phone).group_by(phone.label.column_name('label')).aggregate(Median(phone.duration))#.filter(phone.label == to_find)
      
    

    def get_mean_duration(self, type):
        """
        Get the mean duration of all words or all phones in the corpus

        Parameters
        ----------
        type : str
            the type (word or phone)

        Returns
        -------
        result : float
            the average duration of all words or all phones
        """
        result = 0.0
        if type == 'phone':
            phone = getattr(self, self.phone_name)
            q = self.query_graph(phone)
            result = q.aggregate(Average(phone.duration))
        elif type == 'word':
            word = getattr(self,self.word_name)
            q = self.query_graph(word)
            result = q.aggregate(Average(word.duration))
        elif type == 'syllable':
            syllable = self.syllable
            q = self.query_graph(syllable)
            result = q.aggregate(Average(syllable.duration))
        return result

    #words
    
    def word_mean_duration(self):
        """
        Get the mean duration of each word

        Returns
        -------
        result : list
            the average duration of each word
        """
        word = getattr(self,self.word_name)
        #result = self.query_graph(word).group_by(word.label.column_name('label')).aggregate(Average(word.duration))#.filter(word.label==to_find)
        statement = "MATCH (p:word:{corpus_name}) RETURN p.label as word, avg(p.end - p.begin) as average_duration".format(corpus_name = self.corpus_name)
        

        result = []
        res = self.execute_cypher(statement)
        for item in res:
            result.append(item)
        return result


    

    def word_mean_duration_with_speaker(self):
        """
        Gets average word durations by speaker

        Returns
        -------
        result : list
            the average duration of each word in the corpus, by speaker
        """
        word = getattr(self, self.word_name)
        if not self.hierarchy.has_type_property('utterance','label'):
            self.encode_utterances()
        
        q = self.query_graph(word)
      
        #    q = q.columns()
        q=q.group_by(word.speaker.name.column_name("speaker"), word.label.column_name('label'))
        
        result = q.aggregate(Average(word.duration))
        
        return result
    
    def word_median(self):
        """
        Get the median duration of each word

        Returns
        -------
        list
            the median duration of each word
        """
        word = getattr(self, self.word_name)
        statement = "MATCH (p:word:{corpus_name}) RETURN p.label as word, percentileDisc(p.end - p.begin, .5) as median_duration".format(corpus_name = self.corpus_name)
        

        result = []
        res = self.execute_cypher(statement)
        for item in res:
            result.append(item)
        return result
        #self.query_graph(word).group_by(word.label.column_name('label')).aggregate(Median(word.duration))#.filter(word.label == to_find)
      
    
    def all_word_median(self):
        """
        Get the median duration of all the words in the corpus  

        Returns
        -------
        float
            median duration of all the words in the corpus
        """
        word = getattr(self, self.word_name)
        return self.query_graph(word).aggregate(Median(word.duration))

    
    def word_std_dev(self):
        """
        Get the standard deviation of each word in a corpus
    
        Returns
        -------
        result : list
            the standard deviation of each word in the corpus
        """
        word = getattr(self, self.word_name)
        statement = "MATCH (p:word:{corpus_name}) RETURN p.label as word, stdev(p.end - p.begin) as standard_deviation".format(corpus_name = self.corpus_name)
        

        result = []
        res = self.execute_cypher(statement)
        for item in res:
            result.append(item)

        return result
        #self.query_graph(word).group_by(word.label.column_name('label')).aggregate(Stdev(word.duration))#.filter(word.label==to_find)


    
    def baseline_duration(self, speaker = None):
        """
        Get the baseline duration of each word in corpus. 
        Baseline duration is determined by summing the average durations of constituent phones for a word. 
        If there is no underlying transcription available, the longest duration is considered the baseline.

        Parameters
        ----------
        speaker : str
            a speaker name, if desired (defaults to None)
        Returns
        -------
        word_totals : dict
            a dictionary of words and baseline durations
        """
        buckeye = False
        if 'buckeye' in self.corpus_name:
            buckeye = True

        word = getattr(self, self.word_name)
        phone = getattr(self,self.phone_name)
        q = self.query_graph(word)

        allWords = q.all()
<<<<<<< HEAD

        allPhones = self.phone_mean_duration(speaker)
=======
        allPhones = []
        if self.hierarchy.has_type_property('phone','average_duration'):
            statement = '''MATCH (n:{phone_name}_type:{corpus_name})
        RETURN n.label AS label, n.average_duration AS average_duration'''.format(phone_name=self.phone_name, 
            corpus_name=self.cypher_safe_name)
            results = self.execute_cypher(statement)
            for item in results:
                if item['average_duration'] is not None:
                    allPhones.append(item)
        else:
            allPhones = self.phone_mean_duration(speaker)
>>>>>>> 8864df36
        duration_dict = {}
        word_totals = {}
        for tup in allPhones:
            duration_dict[tup[0]]=tup[1]
        for word in allWords:
            total = 0.0
            if buckeye:
                for phone in re.split("[\. ]", word.transcription):
                    try:
                        total+=duration_dict[phone]
                    except KeyError:
                        pass
            else:
                for phone in word.phone:
                    try:
                        total+=duration_dict[phone.label]
                    except KeyError:
                        pass        
            try:         
                if total > word_totals[word.label]:
                    #print('replacing %s : %f with %s : %f'%(word.label, word_totals[word.label], word.label, total))
                    word_totals[word.label] = total
                else:
                    continue  
            except KeyError:
                word_totals[word.label] = total

        return word_totals

    
    def syllable_mean_duration(self): 
        """
        Get the mean duration of each syllable

        Returns
        -------
        result : list
            the average duration of each syllable
        """
        syllable = self.syllable
        #return self.query_graph(syllable).group_by(syllable.label.column_name('label')).aggregate(Average(syllable.duration))
        statement = "MATCH (p:syllable:{corpus_name}) RETURN p.label as syllable, avg(p.end - p.begin) as average_duration".format(corpus_name = self.corpus_name)
        

        result = []
        res = self.execute_cypher(statement)
        for item in res:
            result.append(item)
        return result
    
    def syllable_mean_duration_with_speaker(self):
        """
        Gets average syllable durations by speaker

        Returns
        -------
        result : list
            the average duration of each syllable in the corpus, by speaker
        """
        syllable = self.syllable
        if not self.hierarchy.has_type_property('utterance','label'):
            self.encode_utterances()
        
        q = self.query_graph(syllable)
        q=q.group_by(syllable.speaker.name.column_name("speaker"), syllable.label.column_name('label'))
        
        result = q.aggregate(Average(syllable.duration))
        
        return result

    
    def syllable_median(self): 
        """
        Get median duration of each syllable
  
        Returns
        -------
        list
            the median duration of each syllable
        """
        syllable = self.syllable
        statement = "MATCH (p:syllable:{corpus_name}) RETURN p.label as syllable, percentileDisc(p.end - p.begin, .5) as median_duration".format(corpus_name = self.corpus_name)
        

        result = []
        res = self.execute_cypher(statement)
        for item in res:
            result.append(item)
        return result
        #self.query_graph(syllable).group_by(syllable.label.column_name('label')).aggregate(Median(syllable.duration))
       
    
    def all_syllable_median(self):
        """
        Get the median duration of all the syllables in the corpus

        Returns
        -------
        float
            median duration of all the syllables in the corpus
        """
        syllable = self.syllable
        return self.query_graph(syllable).aggregate(Median(syllable.duration))
      
    
    def syllable_std_dev(self):
        """
        Get the standard deviation of each syllable in a corpus

        Returns
        -------
        result : list
            the standard deviation of each syllable in the corpus
        """
        syllable = self.syllable

        statement = "MATCH (p:syllable:{corpus_name}) RETURN p.label as syllable, stdev(p.end - p.begin) as standard_deviation".format(corpus_name = self.corpus_name)
        

        result = []
        res = self.execute_cypher(statement)
        for item in res:
            result.append(item)

        return result
        #self.query_graph(syllable).group_by(syllable.label.column_name('label')).aggregate(Stdev(syllable.duration))



    #SPEAKER
    
    def average_speech_rate(self):
        """
        Get the average speech rate for each speaker in a corpus

        Returns
        -------
        result: list 
            the average speech rate by speaker
        """
  
        word = getattr(self, self.word_name)
        q = self.query_graph(self.utterance)
        

        return q.group_by(self.utterance.speaker.name.column_name('name')).aggregate(Average(self.utterance.word.rate))

    def make_dict(self, data):
        """
        turn data results into a dictionary for encoding

        Parameters
        ----------
<<<<<<< HEAD
        data : list/dict
            a list of tuples or a dict

        Returns
        -------
        finalDict : dict
            the data in the dictionary form needed for encoding
=======
        data : list 
            a list returned by cypher 

        Returns
        -------
        finaldict : dict
            a dictionary in the format for enrichment
>>>>>>> 8864df36
        """
        finalDict = {}
        if type(data) == list and len(data[0])==2:
            for i,r in enumerate(data):
                finalDict.update({r[0]:{str(data[1].keys()[1]):r[1]}})
        elif type(data) == list and len(data[0]) == 3:
            for i,r in enumerate(data):
                speaker = r[0]
                word = r[1]
                num = r[2]
                #finalDict.update({str(speaker) : {:}})
        else:
            for r in data.keys():
                finalDict.update({r : {'baseline_duration': data[r]}})   
        return finalDict
        
<<<<<<< HEAD
    def encode_measure(self, data, data_type):
=======
    def encode_measure(self, measure):
>>>>>>> 8864df36
        """
        encode the data into the graph

        Parameters
        ----------
<<<<<<< HEAD
        data : dict
            the data to be encoded
        data_type : str
            the type of encoding to be done
            (word, phone, syllable, speaker)
        """   
        dataDict = self.make_dict(data)
=======
        measure: str
            desired measure to encode
        
        """   
        res = None
        data_type = 'word'
        if measure == 'word_median':
            res = self.word_median()
        elif measure == 'all_word_median':
            res = self.all_word_median()
        elif measure == 'word_mean_duration':
            res = self.word_mean_duration()
        elif measure == 'word_std_dev':
            res = self.word_std_dev()
        elif measure == 'baseline_duration':
            res = self.baseline_duration()
        elif measure == 'phone_mean':
            data_type = 'phone'
            res = self.phone_mean_duration()
        elif measure == 'phone_median':
            data_type = 'phone'
            res = self.phone_median()
        elif measure == 'phone_std_dev':
            data_type = 'phone'
            res = self.phone_std_dev()
        elif measure == 'all_word_median':
            res = self.all_word_median()
        elif measure == 'phone_mean_duration_with_speaker':
            data_type = 'speaker'
            res = self.phone_mean_duration_with_speaker()
        elif measure == 'word_mean_by_speaker':
            data_type = 'speaker'
            res = self.word_mean_duration_with_speaker()
        elif measure == 'all_phone_median':
            data_type = 'phone'
            res = self.all_phone_median()
        elif measure == 'syllable_mean':
            data_type = 'syllable'
            res = self.syllable_mean_duration()
        elif measure == 'syllable_median':
            data_type = 'syllable'
            res = self.syllable_median()
        elif measure == 'syllable_std_dev':
            data_type = 'syllable'
            res = self.syllable_std_dev()
        elif measure == 'mean_speech_rate':
            data_type = 'speaker'
            res = self.average_speech_rate()

        else:
            print("error")
        


        dataDict = self.make_dict(res)

>>>>>>> 8864df36
        if data_type == 'word':
            self.enrich_lexicon(dataDict)
        elif data_type == 'phone':
            self.enrich_features(dataDict)
        elif data_type == 'syllable':
            self.enrich_syllables(dataDict)
        elif data_type == 'speaker':
            self.enrich_speakers(dataDict)

<|MERGE_RESOLUTION|>--- conflicted
+++ resolved
@@ -29,19 +29,19 @@
             q = self.query_graph(phone)
 
        # q=q.group_by(phone.label.column_name('label'))
-    
+
        # result = q.aggregate(Average(phone.duration))
         statement = "MATCH (p:phone:{corpus_name}) RETURN p.label as phone, avg(p.end - p.begin) as average_duration".format(corpus_name = self.corpus_name)
-        
-
-        result = []
-        res = self.execute_cypher(statement)
-        for item in res:
-            result.append(item)
-
-        return result
-    
-    
+
+
+        result = []
+        res = self.execute_cypher(statement)
+        for item in res:
+            result.append(item)
+
+        return result
+
+
 
     def phone_mean_duration_with_speaker(self):
         """
@@ -55,15 +55,15 @@
         phone = getattr(self, self.phone_name)
         if not self.hierarchy.has_type_property('utterance','label'):
             self.encode_utterances()
-        
+
         q = self.query_graph(phone)
         q=q.group_by(phone.speaker.name.column_name("speaker"), phone.label.column_name('label'))
-        
+
         result = q.aggregate(Average(phone.duration))
-        
-        return result
-
-    
+
+        return result
+
+
     def phone_std_dev(self):
         """
         Get the standard deviation of each phone in a corpus
@@ -76,15 +76,15 @@
         phone = getattr(self, self.phone_name)
         #result = self.query_graph(phone).group_by(phone.label.column_name('label')).aggregate(Stdev(phone.duration))#.filter(phone.label==to_find)
         statement = "MATCH (p:phone:{corpus_name}) RETURN p.label as phone, stdev(p.end - p.begin) as standard_deviation".format(corpus_name = self.corpus_name)
-        
-
-        result = []
-        res = self.execute_cypher(statement)
-        for item in res:
-            result.append(item)
-        return result
-
-    
+
+
+        result = []
+        res = self.execute_cypher(statement)
+        for item in res:
+            result.append(item)
+        return result
+
+
     def all_phone_median(self):
         """
         Get the median duration of all the phones in the corpus
@@ -98,7 +98,7 @@
         return self.query_graph(phone).aggregate(Median(phone.duration))
 
 
-    
+
     def phone_median(self):
         """
         Get the median duration of each phone in a corpus
@@ -110,7 +110,7 @@
         """
         phone = getattr(self, self.phone_name)
         statement = "MATCH (p:phone:{corpus_name}) RETURN p.label as phone, percentileDisc(p.end - p.begin, .5) as median_duration".format(corpus_name = self.corpus_name)
-        
+
 
         result = []
         res = self.execute_cypher(statement)
@@ -118,8 +118,8 @@
             result.append(item)
         return result
         #self.query_graph(phone).group_by(phone.label.column_name('label')).aggregate(Median(phone.duration))#.filter(phone.label == to_find)
-      
-    
+
+
 
     def get_mean_duration(self, type):
         """
@@ -151,7 +151,7 @@
         return result
 
     #words
-    
+
     def word_mean_duration(self):
         """
         Get the mean duration of each word
@@ -164,16 +164,16 @@
         word = getattr(self,self.word_name)
         #result = self.query_graph(word).group_by(word.label.column_name('label')).aggregate(Average(word.duration))#.filter(word.label==to_find)
         statement = "MATCH (p:word:{corpus_name}) RETURN p.label as word, avg(p.end - p.begin) as average_duration".format(corpus_name = self.corpus_name)
-        
-
-        result = []
-        res = self.execute_cypher(statement)
-        for item in res:
-            result.append(item)
-        return result
-
-
-    
+
+
+        result = []
+        res = self.execute_cypher(statement)
+        for item in res:
+            result.append(item)
+        return result
+
+
+
 
     def word_mean_duration_with_speaker(self):
         """
@@ -187,16 +187,16 @@
         word = getattr(self, self.word_name)
         if not self.hierarchy.has_type_property('utterance','label'):
             self.encode_utterances()
-        
+
         q = self.query_graph(word)
-      
+
         #    q = q.columns()
         q=q.group_by(word.speaker.name.column_name("speaker"), word.label.column_name('label'))
-        
+
         result = q.aggregate(Average(word.duration))
-        
-        return result
-    
+
+        return result
+
     def word_median(self):
         """
         Get the median duration of each word
@@ -208,7 +208,7 @@
         """
         word = getattr(self, self.word_name)
         statement = "MATCH (p:word:{corpus_name}) RETURN p.label as word, percentileDisc(p.end - p.begin, .5) as median_duration".format(corpus_name = self.corpus_name)
-        
+
 
         result = []
         res = self.execute_cypher(statement)
@@ -216,11 +216,11 @@
             result.append(item)
         return result
         #self.query_graph(word).group_by(word.label.column_name('label')).aggregate(Median(word.duration))#.filter(word.label == to_find)
-      
-    
+
+
     def all_word_median(self):
         """
-        Get the median duration of all the words in the corpus  
+        Get the median duration of all the words in the corpus
 
         Returns
         -------
@@ -230,11 +230,11 @@
         word = getattr(self, self.word_name)
         return self.query_graph(word).aggregate(Median(word.duration))
 
-    
+
     def word_std_dev(self):
         """
         Get the standard deviation of each word in a corpus
-    
+
         Returns
         -------
         result : list
@@ -242,7 +242,7 @@
         """
         word = getattr(self, self.word_name)
         statement = "MATCH (p:word:{corpus_name}) RETURN p.label as word, stdev(p.end - p.begin) as standard_deviation".format(corpus_name = self.corpus_name)
-        
+
 
         result = []
         res = self.execute_cypher(statement)
@@ -253,11 +253,11 @@
         #self.query_graph(word).group_by(word.label.column_name('label')).aggregate(Stdev(word.duration))#.filter(word.label==to_find)
 
 
-    
+
     def baseline_duration(self, speaker = None):
         """
-        Get the baseline duration of each word in corpus. 
-        Baseline duration is determined by summing the average durations of constituent phones for a word. 
+        Get the baseline duration of each word in corpus.
+        Baseline duration is determined by summing the average durations of constituent phones for a word.
         If there is no underlying transcription available, the longest duration is considered the baseline.
 
         Parameters
@@ -278,14 +278,10 @@
         q = self.query_graph(word)
 
         allWords = q.all()
-<<<<<<< HEAD
-
-        allPhones = self.phone_mean_duration(speaker)
-=======
         allPhones = []
         if self.hierarchy.has_type_property('phone','average_duration'):
             statement = '''MATCH (n:{phone_name}_type:{corpus_name})
-        RETURN n.label AS label, n.average_duration AS average_duration'''.format(phone_name=self.phone_name, 
+        RETURN n.label AS label, n.average_duration AS average_duration'''.format(phone_name=self.phone_name,
             corpus_name=self.cypher_safe_name)
             results = self.execute_cypher(statement)
             for item in results:
@@ -293,7 +289,6 @@
                     allPhones.append(item)
         else:
             allPhones = self.phone_mean_duration(speaker)
->>>>>>> 8864df36
         duration_dict = {}
         word_totals = {}
         for tup in allPhones:
@@ -311,20 +306,20 @@
                     try:
                         total+=duration_dict[phone.label]
                     except KeyError:
-                        pass        
-            try:         
+                        pass
+            try:
                 if total > word_totals[word.label]:
                     #print('replacing %s : %f with %s : %f'%(word.label, word_totals[word.label], word.label, total))
                     word_totals[word.label] = total
                 else:
-                    continue  
+                    continue
             except KeyError:
                 word_totals[word.label] = total
 
         return word_totals
 
-    
-    def syllable_mean_duration(self): 
+
+    def syllable_mean_duration(self):
         """
         Get the mean duration of each syllable
 
@@ -336,14 +331,14 @@
         syllable = self.syllable
         #return self.query_graph(syllable).group_by(syllable.label.column_name('label')).aggregate(Average(syllable.duration))
         statement = "MATCH (p:syllable:{corpus_name}) RETURN p.label as syllable, avg(p.end - p.begin) as average_duration".format(corpus_name = self.corpus_name)
-        
-
-        result = []
-        res = self.execute_cypher(statement)
-        for item in res:
-            result.append(item)
-        return result
-    
+
+
+        result = []
+        res = self.execute_cypher(statement)
+        for item in res:
+            result.append(item)
+        return result
+
     def syllable_mean_duration_with_speaker(self):
         """
         Gets average syllable durations by speaker
@@ -356,19 +351,19 @@
         syllable = self.syllable
         if not self.hierarchy.has_type_property('utterance','label'):
             self.encode_utterances()
-        
+
         q = self.query_graph(syllable)
         q=q.group_by(syllable.speaker.name.column_name("speaker"), syllable.label.column_name('label'))
-        
+
         result = q.aggregate(Average(syllable.duration))
-        
-        return result
-
-    
-    def syllable_median(self): 
+
+        return result
+
+
+    def syllable_median(self):
         """
         Get median duration of each syllable
-  
+
         Returns
         -------
         list
@@ -376,7 +371,7 @@
         """
         syllable = self.syllable
         statement = "MATCH (p:syllable:{corpus_name}) RETURN p.label as syllable, percentileDisc(p.end - p.begin, .5) as median_duration".format(corpus_name = self.corpus_name)
-        
+
 
         result = []
         res = self.execute_cypher(statement)
@@ -384,8 +379,8 @@
             result.append(item)
         return result
         #self.query_graph(syllable).group_by(syllable.label.column_name('label')).aggregate(Median(syllable.duration))
-       
-    
+
+
     def all_syllable_median(self):
         """
         Get the median duration of all the syllables in the corpus
@@ -397,8 +392,8 @@
         """
         syllable = self.syllable
         return self.query_graph(syllable).aggregate(Median(syllable.duration))
-      
-    
+
+
     def syllable_std_dev(self):
         """
         Get the standard deviation of each syllable in a corpus
@@ -411,7 +406,7 @@
         syllable = self.syllable
 
         statement = "MATCH (p:syllable:{corpus_name}) RETURN p.label as syllable, stdev(p.end - p.begin) as standard_deviation".format(corpus_name = self.corpus_name)
-        
+
 
         result = []
         res = self.execute_cypher(statement)
@@ -424,20 +419,20 @@
 
 
     #SPEAKER
-    
+
     def average_speech_rate(self):
         """
         Get the average speech rate for each speaker in a corpus
 
         Returns
         -------
-        result: list 
+        result: list
             the average speech rate by speaker
         """
-  
+
         word = getattr(self, self.word_name)
         q = self.query_graph(self.utterance)
-        
+
 
         return q.group_by(self.utterance.speaker.name.column_name('name')).aggregate(Average(self.utterance.word.rate))
 
@@ -447,23 +442,13 @@
 
         Parameters
         ----------
-<<<<<<< HEAD
-        data : list/dict
-            a list of tuples or a dict
-
-        Returns
-        -------
-        finalDict : dict
-            the data in the dictionary form needed for encoding
-=======
-        data : list 
-            a list returned by cypher 
+        data : list
+            a list returned by cypher
 
         Returns
         -------
         finaldict : dict
             a dictionary in the format for enrichment
->>>>>>> 8864df36
         """
         finalDict = {}
         if type(data) == list and len(data[0])==2:
@@ -477,32 +462,19 @@
                 #finalDict.update({str(speaker) : {:}})
         else:
             for r in data.keys():
-                finalDict.update({r : {'baseline_duration': data[r]}})   
+                finalDict.update({r : {'baseline_duration': data[r]}})
         return finalDict
-        
-<<<<<<< HEAD
-    def encode_measure(self, data, data_type):
-=======
+
     def encode_measure(self, measure):
->>>>>>> 8864df36
         """
         encode the data into the graph
 
         Parameters
         ----------
-<<<<<<< HEAD
-        data : dict
-            the data to be encoded
-        data_type : str
-            the type of encoding to be done
-            (word, phone, syllable, speaker)
-        """   
-        dataDict = self.make_dict(data)
-=======
         measure: str
             desired measure to encode
-        
-        """   
+
+        """
         res = None
         data_type = 'word'
         if measure == 'word_median':
@@ -550,12 +522,11 @@
 
         else:
             print("error")
-        
+
 
 
         dataDict = self.make_dict(res)
 
->>>>>>> 8864df36
         if data_type == 'word':
             self.enrich_lexicon(dataDict)
         elif data_type == 'phone':
