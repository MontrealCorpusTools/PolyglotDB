--- conflicted
+++ resolved
@@ -29,17 +29,10 @@
             q = self.query_graph(phone)
 
        # q=q.group_by(phone.label.column_name('label'))
-<<<<<<< HEAD
-    
+
        # result = q.aggregate(Average(phone.duration))
         statement = "MATCH (p:phone:{corpus_name}) RETURN p.label as phone, avg(p.end - p.begin) as average_duration".format(corpus_name = self.corpus_name)
-        
-=======
-
-       # result = q.aggregate(Average(phone.duration))
-        statement = "MATCH (p:phone:{corpus_name}) RETURN p.label as phone, avg(p.end - p.begin) as average_duration".format(corpus_name = self.corpus_name)
-
->>>>>>> 877535cd
+
 
         result = []
         res = self.execute_cypher(statement)
@@ -62,11 +55,7 @@
         phone = getattr(self, self.phone_name)
         if not self.hierarchy.has_type_property('utterance','label'):
             self.encode_utterances()
-<<<<<<< HEAD
-        
-=======
-
->>>>>>> 877535cd
+
         q = self.query_graph(phone)
         q=q.group_by(phone.speaker.name.column_name("speaker"), phone.label.column_name('label'))
 
@@ -87,11 +76,7 @@
         phone = getattr(self, self.phone_name)
         #result = self.query_graph(phone).group_by(phone.label.column_name('label')).aggregate(Stdev(phone.duration))#.filter(phone.label==to_find)
         statement = "MATCH (p:phone:{corpus_name}) RETURN p.label as phone, stdev(p.end - p.begin) as standard_deviation".format(corpus_name = self.corpus_name)
-<<<<<<< HEAD
-        
-=======
-
->>>>>>> 877535cd
+
 
         result = []
         res = self.execute_cypher(statement)
@@ -125,11 +110,7 @@
         """
         phone = getattr(self, self.phone_name)
         statement = "MATCH (p:phone:{corpus_name}) RETURN p.label as phone, percentileDisc(p.end - p.begin, .5) as median_duration".format(corpus_name = self.corpus_name)
-<<<<<<< HEAD
-        
-=======
-
->>>>>>> 877535cd
+
 
         result = []
         res = self.execute_cypher(statement)
@@ -137,13 +118,8 @@
             result.append(item)
         return result
         #self.query_graph(phone).group_by(phone.label.column_name('label')).aggregate(Median(phone.duration))#.filter(phone.label == to_find)
-<<<<<<< HEAD
-      
-    
-=======
-
-
->>>>>>> 877535cd
+
+
 
     def get_mean_duration(self, type):
         """
@@ -188,11 +164,7 @@
         word = getattr(self,self.word_name)
         #result = self.query_graph(word).group_by(word.label.column_name('label')).aggregate(Average(word.duration))#.filter(word.label==to_find)
         statement = "MATCH (p:word:{corpus_name}) RETURN p.label as word, avg(p.end - p.begin) as average_duration".format(corpus_name = self.corpus_name)
-<<<<<<< HEAD
-        
-=======
-
->>>>>>> 877535cd
+
 
         result = []
         res = self.execute_cypher(statement)
@@ -215,11 +187,7 @@
         word = getattr(self, self.word_name)
         if not self.hierarchy.has_type_property('utterance','label'):
             self.encode_utterances()
-<<<<<<< HEAD
-        
-=======
-
->>>>>>> 877535cd
+
         q = self.query_graph(word)
 
         #    q = q.columns()
@@ -240,11 +208,7 @@
         """
         word = getattr(self, self.word_name)
         statement = "MATCH (p:word:{corpus_name}) RETURN p.label as word, percentileDisc(p.end - p.begin, .5) as median_duration".format(corpus_name = self.corpus_name)
-<<<<<<< HEAD
-        
-=======
-
->>>>>>> 877535cd
+
 
         result = []
         res = self.execute_cypher(statement)
@@ -252,13 +216,8 @@
             result.append(item)
         return result
         #self.query_graph(word).group_by(word.label.column_name('label')).aggregate(Median(word.duration))#.filter(word.label == to_find)
-<<<<<<< HEAD
-      
-    
-=======
-
-
->>>>>>> 877535cd
+
+
     def all_word_median(self):
         """
         Get the median duration of all the words in the corpus
@@ -283,11 +242,7 @@
         """
         word = getattr(self, self.word_name)
         statement = "MATCH (p:word:{corpus_name}) RETURN p.label as word, stdev(p.end - p.begin) as standard_deviation".format(corpus_name = self.corpus_name)
-<<<<<<< HEAD
-        
-=======
-
->>>>>>> 877535cd
+
 
         result = []
         res = self.execute_cypher(statement)
@@ -296,10 +251,7 @@
 
         return result
         #self.query_graph(word).group_by(word.label.column_name('label')).aggregate(Stdev(word.duration))#.filter(word.label==to_find)
-<<<<<<< HEAD
-=======
-
->>>>>>> 877535cd
+
 
 
     def baseline_duration(self, speaker = None):
@@ -326,18 +278,11 @@
         q = self.query_graph(word)
 
         allWords = q.all()
-<<<<<<< HEAD
-
-        allPhones = []
-        if self.hierarchy.has_type_property('phone','average_duration'):
-            statement = '''MATCH (n:{phone_name}_type:{corpus_name})
-        RETURN n.label AS label, n.average_duration AS average_duration'''.format(phone_name=self.phone_name, 
-=======
+
         allPhones = []
         if self.hierarchy.has_type_property('phone','average_duration'):
             statement = '''MATCH (n:{phone_name}_type:{corpus_name})
         RETURN n.label AS label, n.average_duration AS average_duration'''.format(phone_name=self.phone_name,
->>>>>>> 877535cd
             corpus_name=self.cypher_safe_name)
             results = self.execute_cypher(statement)
             for item in results:
@@ -345,10 +290,7 @@
                     allPhones.append(item)
         else:
             allPhones = self.phone_mean_duration(speaker)
-<<<<<<< HEAD
-
-=======
->>>>>>> 877535cd
+
         duration_dict = {}
         word_totals = {}
         for tup in allPhones:
@@ -391,22 +333,14 @@
         syllable = self.syllable
         #return self.query_graph(syllable).group_by(syllable.label.column_name('label')).aggregate(Average(syllable.duration))
         statement = "MATCH (p:syllable:{corpus_name}) RETURN p.label as syllable, avg(p.end - p.begin) as average_duration".format(corpus_name = self.corpus_name)
-<<<<<<< HEAD
-        
-=======
-
->>>>>>> 877535cd
-
-        result = []
-        res = self.execute_cypher(statement)
-        for item in res:
-            result.append(item)
-        return result
-<<<<<<< HEAD
-    
-=======
-
->>>>>>> 877535cd
+
+
+        result = []
+        res = self.execute_cypher(statement)
+        for item in res:
+            result.append(item)
+        return result
+
     def syllable_mean_duration_with_speaker(self):
         """
         Gets average syllable durations by speaker
@@ -419,11 +353,7 @@
         syllable = self.syllable
         if not self.hierarchy.has_type_property('utterance','label'):
             self.encode_utterances()
-<<<<<<< HEAD
-        
-=======
-
->>>>>>> 877535cd
+
         q = self.query_graph(syllable)
         q=q.group_by(syllable.speaker.name.column_name("speaker"), syllable.label.column_name('label'))
 
@@ -443,11 +373,7 @@
         """
         syllable = self.syllable
         statement = "MATCH (p:syllable:{corpus_name}) RETURN p.label as syllable, percentileDisc(p.end - p.begin, .5) as median_duration".format(corpus_name = self.corpus_name)
-<<<<<<< HEAD
-        
-=======
-
->>>>>>> 877535cd
+
 
         result = []
         res = self.execute_cypher(statement)
@@ -455,13 +381,8 @@
             result.append(item)
         return result
         #self.query_graph(syllable).group_by(syllable.label.column_name('label')).aggregate(Median(syllable.duration))
-<<<<<<< HEAD
-       
-    
-=======
-
-
->>>>>>> 877535cd
+
+
     def all_syllable_median(self):
         """
         Get the median duration of all the syllables in the corpus
@@ -487,11 +408,7 @@
         syllable = self.syllable
 
         statement = "MATCH (p:syllable:{corpus_name}) RETURN p.label as syllable, stdev(p.end - p.begin) as standard_deviation".format(corpus_name = self.corpus_name)
-<<<<<<< HEAD
-        
-=======
-
->>>>>>> 877535cd
+
 
         result = []
         res = self.execute_cypher(statement)
@@ -527,17 +444,7 @@
 
         Parameters
         ----------
-<<<<<<< HEAD
-
-        data : list/dict
-            a list of tuples or a dict
-
-        Returns
-        -------
-        finalDict : dict
-            the data in the dictionary form needed for encoding
-
-=======
+
         data : list
             a list returned by cypher
 
@@ -545,7 +452,7 @@
         -------
         finaldict : dict
             a dictionary in the format for enrichment
->>>>>>> 877535cd
+
         """
         finalDict = {}
         if type(data) == list and len(data[0])==2:
@@ -561,14 +468,10 @@
             for r in data.keys():
                 finalDict.update({r : {'baseline_duration': data[r]}})
         return finalDict
-<<<<<<< HEAD
-        
+
+
     def encode_measure(self, measure):
 
-=======
-
-    def encode_measure(self, measure):
->>>>>>> 877535cd
         """
         encode the data into the graph
 
@@ -576,13 +479,8 @@
         ----------
         measure: str
             desired measure to encode
-<<<<<<< HEAD
-        
-        """   
-=======
-
-        """
->>>>>>> 877535cd
+
+        """
         res = None
         data_type = 'word'
         if measure == 'word_median':
@@ -630,18 +528,10 @@
 
         else:
             print("error")
-<<<<<<< HEAD
-        
+
 
 
         dataDict = self.make_dict(res)
-
-=======
-
-
-
-        dataDict = self.make_dict(res)
->>>>>>> 877535cd
 
         if data_type == 'word':
             self.enrich_lexicon(dataDict)
