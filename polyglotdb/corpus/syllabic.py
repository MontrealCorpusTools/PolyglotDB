--- conflicted
+++ resolved
@@ -1,10 +1,10 @@
 
 from uuid import uuid1
-<<<<<<< HEAD
+
 import re
-=======
-
->>>>>>> cc6ce313
+
+
+
 from ..io.importer import  (syllables_data_to_csvs, import_syllable_csv,
                             nonsyls_data_to_csvs, import_nonsyl_csv,
                             create_syllabic_csvs, create_nonsyllabic_csvs, 
@@ -315,7 +315,7 @@
         """
         if type_data is None:
             type_data = {k: type(v) for k,v in next(iter(syllable_data.values())).items()}
-<<<<<<< HEAD
+
        # labels = set(self.lexicon.syllables())
       #  syllable_data = {k: v for k,v in syllable_data.items() if k in labels}
         self.lexicon.add_properties('syllable', syllable_data, type_data)
@@ -405,7 +405,7 @@
         self.enrich_syllables(enrich_dict)
         self.encode_hierarchy()
         self.refresh_hierarchy()
-=======
+
         #labels = set(self.lexicon.phones())
         #syllable_data = {k: v for k,v in syllable_data.items() if k in labels}
 
@@ -417,10 +417,3 @@
         self.encode_hierarchy()
 
 
-
-
-
-
-
-
->>>>>>> cc6ce313
