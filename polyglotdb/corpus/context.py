--- conflicted
+++ resolved
@@ -24,16 +24,10 @@
     *args
         Either a CorpusConfig object or sequence of arguments to be
         passed to a CorpusConfig object
->>>>>>> MontrealCorpusTools/master
-
     **kwargs
         sequence of keyword arguments to be passed to a CorpusConfig object
 
-<<<<<<< HEAD
-class CorpusContext(StructuredContext, ImportContext, LexicalContext,
-                    PauseContext, UtteranceCorpus, AudioContext,
-                    SyllabicContext, SpokenContext, SummarizedContext):
-=======
+
     """
 
     pass
