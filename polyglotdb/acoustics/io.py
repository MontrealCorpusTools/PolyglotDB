--- conflicted
+++ resolved
@@ -60,21 +60,7 @@
             duration = duration, sampling_rate = sample_rate,
             n_channels = n_channels, discourse = d)
 
-<<<<<<< HEAD
-def add_acoustic_info(corpus_context, data):
-    """ 
-    Add the duration, sampling rate, number of channels, and discourse to a sound file 
-    
-    Parameters
-    ----------
-    corpus_context : : class: `~polyglotdb.corpus.BaseContext`
-        The corpus type
-    data : :class:`~polyglotdb.io.helper.DiscourseData`
-        Data for the discourse to be added
-    """
-=======
 def setup_audio(corpus_context, data):
->>>>>>> a7997c86
     if data.wav_path is None or not os.path.exists(data.wav_path):
         return
     add_discourse_sound_info(corpus_context, data.name, data.wav_path)