--- conflicted
+++ resolved
@@ -50,7 +50,7 @@
         speaker = r['s']['name']
 
         discourse = r['d']['name']
-        file_path = r['d']['vowel_filepath']
+        file_path = r['d']['vowel_file_path']
         atype = corpus_context.hierarchy.highest
         prob_utt = getattr(corpus_context, atype)
         q = corpus_context.query_graph(prob_utt)
@@ -110,8 +110,8 @@
         for r in results:
             channel = r['r']['channel']
             discourse = r['d']['name']
-            vowel_file_path = r['d']['vowel_filepath']
-            consonant_file_path = r['d']['consonant_filepath']
+            vowel_file_path = r['d']['vowel_file_path']
+            consonant_file_path = r['d']['consonant_file_path']
             # qr = corpus_context.query_graph(corpus_context.phone).filter(corpus_context.phone.id.in_(query))
             qr = corpus_context.query_graph(corpus_context.phone).filter(
                 corpus_context.phone.subset == phone_class)
@@ -124,30 +124,17 @@
             if phones is not None:
                 for ph in phones:
                     if 'vowel' in phone_class:
-<<<<<<< HEAD
-                        phone_ids[(sound_file.vowel_filepath, ph.begin, ph.end, channel, ph.label)] = ph.id
-                        segments.append((sound_file.vowel_filepath, ph.begin, ph.end, channel, ph.label))
-                        #phone_ids[(sound_file.vowel_filepath, ph.begin, ph.end, channel)] = ph.id
-                        #segments.append((sound_file.vowel_filepath, ph.begin, ph.end, channel))
+                        phone_ids[(vowel_file_path, ph.begin, ph.end, channel, ph.label)] = ph.id
+                        segments.append((vowel_file_path, ph.begin, ph.end, channel, ph.label))
                     else:
-                        phone_ids[(sound_file.consonant_filepath, ph.begin, ph.end, channel, ph.label)] = ph.id
-                        segments.append((sound_file.consonant_filepath, ph.begin, ph.end, channel, ph.label))
-                        #phone_ids[(sound_file.consonant_filepath, ph.begin, ph.end, channel)] = ph.id
-                        #segments.append((sound_file.consonant_filepath, ph.begin, ph.end, channel))
-=======
-                        phone_ids[(vowel_file_path, ph.begin, ph.end, channel)] = ph.id
-                        segments.append((vowel_file_path, ph.begin, ph.end, channel))
-                    else:
-                        phone_ids[(consonant_file_path, ph.begin, ph.end, channel)] = ph.id
-                        segments.append((consonant_file_path, ph.begin, ph.end, channel))
->>>>>>> 5049a58e
+                        phone_ids[(consonant_file_path, ph.begin, ph.end, channel, ph.label)] = ph.id
+                        segments.append((consonant_file_path, ph.begin, ph.end, channel, ph.label))
             if phone_class is 'vowel':
                 discourse_mapping[discourse] = vowel_file_path
             else:
                 discourse_mapping[discourse] = consonant_file_path
         if speaker_has_phone:
             segment_mapping[s] = segments
-        #print("hello")
         print("time for current speaker: " + str(time.time() - time_sp))
     return segment_mapping, discourse_mapping, phone_ids
 
@@ -166,7 +153,7 @@
         for r in results:
             channel = r['r']['channel']
             discourse = r['d']['name']
-            file_path = r['d']['vowel_filepath']
+            file_path = r['d']['vowel_file_path']
             atype = corpus_context.hierarchy.highest
             prob_utt = getattr(corpus_context, atype)
             q = corpus_context.query_graph(prob_utt)
@@ -232,7 +219,7 @@
             min_pitch = absolute_min_pitch
             max_pitch = absolute_max_pitch
             try:
-                q = corpus_context.query_speaker().filter(corpus_context.speaker.name == speaker)
+                q = corpus_context.query_speakers().filter(corpus_context.speaker.name == speaker)
                 q = q.columns(corpus_context.speaker.gender.column_name('Gender'))
                 gender = q.all()[0]['Gender']
                 if gender is not None:
@@ -275,7 +262,7 @@
     for i, (speaker, v) in enumerate(segment_mapping.items()):
         gender = None
         try:
-            q = corpus_context.query_speaker().filter(corpus_context.speaker.name == speaker)
+            q = corpus_context.query_speakers().filter(corpus_context.speaker.name == speaker)
             q = q.columns(corpus_context.speaker.gender.column_name('Gender'))
             gender = q.all()[0]['Gender']
         except SpeakerAttributeError:
@@ -313,7 +300,7 @@
     for i, (speaker, v) in enumerate(segment_mapping.items()):
         gender = None
         try:
-            q = corpus_context.query_speaker().filter(corpus_context.speaker.name == speaker)
+            q = corpus_context.query_speakers().filter(corpus_context.speaker.name == speaker)
             q = q.columns(corpus_context.speaker.gender.column_name('Gender'))
             gender = q.all()[0]['Gender']
         except SpeakerAttributeError:
@@ -344,7 +331,7 @@
     for i, (speaker, v) in enumerate(segment_mapping.items()):
         gender = None
         try:
-            q = corpus_context.query_speaker().filter(corpus_context.speaker.name == speaker)
+            q = corpus_context.query_speakers().filter(corpus_context.speaker.name == speaker)
             q = q.columns(corpus_context.speaker.gender.column_name('Gender'))
             gender = q.all()[0]['Gender']
         except SpeakerAttributeError:
@@ -406,7 +393,7 @@
             if stop_check is not None and stop_check():
                 break
             if call_back is not None:
-                # call_back('Analyzing file {} of {} ({})...'.format(i, num_sound_files, sf.filepath))
+                # call_back('Analyzing file {} of {} ({})...'.format(i, num_sound_files, sf.file_path))
                 call_back(i)
             time_section = time.time()
             output = analyze_file_segments(v, script_function, padding=None, stop_check=stop_check)
@@ -415,7 +402,7 @@
             print("time analyzing segments: " + str(time.time() - time_section))
 
             for vector in output.keys():
-                filepath, begin, end, channel = vector
+                file_path, begin, end, channel = vector[:4]
                 row = {}
                 row['id'] = phone_ids[vector]
                 row['begin'] = begin
