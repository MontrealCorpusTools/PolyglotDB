
import os
import sys
import logging
import socket

BASE_DIR = os.path.expanduser('~/Documents/SCT')

def setup_logger(logger_name, log_file, level=logging.INFO):
    l = logging.getLogger(logger_name)
    formatter = logging.Formatter('%(asctime)s : %(message)s')
    fileHandler = logging.FileHandler(log_file, mode='a')
    fileHandler.setFormatter(formatter)
    streamHandler = logging.StreamHandler()
    streamHandler.setLevel(logging.ERROR)
    streamHandler.setFormatter(formatter)

    l.setLevel(level)
    l.addHandler(fileHandler)
    l.addHandler(streamHandler)
    l.info('---------INIT-----------')

class CorpusConfig(object):
    """
    Class for storing configuration information about a corpus.

    Parameters
    ----------
    corpus_name : str
        Identifier for the corpus
    kwargs : keyword arguments
        All keywords will be converted to attributes of the object

    Attributes
    ----------
    corpus_name : str
        Identifier of the corpus
    graph_user : str
        Username for connecting to the graph database
    graph_password : str
        Password for connecting to the graph database
    graph_host : str
        Host for the graph database
    graph_port : int
        Port for connecting to the graph database
    engine : str
        Type of SQL database
    base_dir : str
        Base directory to store information and temporary files for the corpus
        defaults to "Documents/SCT" under the current user's home directory
    """
    def __init__(self, corpus_name, **kwargs):
        self.corpus_name = corpus_name
        self.graph_user = None
        self.graph_password = None
        self.graph_host = 'localhost'
        self.graph_port = 7474
        self.bolt_port = 7687

        self.base_dir = os.path.join(BASE_DIR, self.corpus_name)

        self.log_level = logging.DEBUG

        self.log_dir = os.path.join(self.base_dir, 'logs')

        self.temp_dir = os.path.join(self.base_dir, 'temp')
        self.data_dir = os.path.join(self.base_dir, 'data')
        self.audio_dir = os.path.join(self.data_dir, 'audio')

        self.engine = 'sqlite'
        self.db_path = os.path.join(self.data_dir, self.corpus_name)

        self.pitch_algorithm = 'reaper'
        self.formant_algorithm = 'acousticsim'
        self.time_sampling = 0.01

        for k,v in kwargs.items():
            setattr(self, k, v)

    def temporary_directory(self, name):
        """
        Create a temporary directory for use in the corpus, and return the
        path name.

        All temporary directories deleted upon successful exit of the
        context manager.

        Returns
        -------
        str:
            Full path to temporary directory
        """
        temp = os.path.join(self.temp_dir, name)
        os.makedirs(temp, exist_ok = True)
        return temp

    def init(self):

        if self.corpus_name:
            os.makedirs(self.log_dir, exist_ok = True)
            os.makedirs(self.temp_dir, exist_ok = True)
            os.makedirs(self.audio_dir, exist_ok = True)
        return
        setup_logger('{}_loading'.format(self.corpus_name), os.path.join(self.log_dir, 'load.log'), level = self.log_level)
        setup_logger('{}_querying'.format(self.corpus_name), os.path.join(self.log_dir, 'query.log'), level = self.log_level)
        setup_logger('{}_acoustics'.format(self.corpus_name), os.path.join(self.log_dir, 'acoustics.log'), level = self.log_level)

    @property
    def graph_hostname(self):
        return '{}:{}'.format(self.graph_host, self.graph_port)

    @property
    def graph_connection_kwargs(self):
        kwargs = {'host': self.graph_host,
<<<<<<< HEAD
        'http_port':int(self.graph_port),
=======
                'http_port': self.graph_port,
                'bolt_port': self.bolt_port,
>>>>>>> 67fd2837
                    'bolt': True}

        if self.graph_user is not None:
            kwargs['user'] = self.graph_user
        if self.graph_password is not None:
            kwargs['password'] = self.graph_password
        return kwargs

    @property
    def graph_connection_string(self):
        user_string = ''
        if self.graph_user is not None and self.graph_password is not None:
            user_string = '{}:{}@'.format(self.graph_user, self.graph_password)
        return "http://{}{}/db/data/".format(user_string, self.graph_hostname)

    @property
    def sql_connection_string(self):
        return '{}:///{}.db'.format(self.engine, self.db_path)

def is_valid_ipv4_address(address):
    try:
        socket.inet_pton(socket.AF_INET, address)
    except AttributeError:  # no inet_pton here, sorry
        try:
            socket.inet_aton(address)
        except socket.error:
            return False
        return address.count('.') == 3
    except socket.error:  # not a valid address
        return False

    return True<|MERGE_RESOLUTION|>--- conflicted
+++ resolved
@@ -112,12 +112,8 @@
     @property
     def graph_connection_kwargs(self):
         kwargs = {'host': self.graph_host,
-<<<<<<< HEAD
-        'http_port':int(self.graph_port),
-=======
-                'http_port': self.graph_port,
-                'bolt_port': self.bolt_port,
->>>>>>> 67fd2837
+                    'http_port':int(self.graph_port),
+                    'bolt_port': self.bolt_port,
                     'bolt': True}
 
         if self.graph_user is not None:
