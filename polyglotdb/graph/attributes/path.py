
from ..helper import key_for_cypher

from .base import AnnotationAttribute, Attribute, special_attributes

class PathAnnotation(AnnotationAttribute):
    has_subquery = True
    path_prefix = 'path_'

    subquery_template = '''UNWIND (CASE WHEN length({path_alias}) > 0 THEN nodes({path_alias})[1..-1] ELSE [null] END) as n
        OPTIONAL MATCH (n)-[:is_a]->({path_type_alias})
        WITH {output_with_string}'''

    def subquery(self, withs):
    	"""Generates a subquery given a list of alias and type_alias """ 
        input_with = ', '.join(withs)
        new_withs = withs - set([self.path_alias])
        output_with = ', '.join(new_withs) + ', ' + self.with_statement()
        return self.generate_subquery(output_with, input_with)


    def generate_times_subquery(self, output_with_string, input_with_string):
    	"""
		formats output_with_string into a cypher string
    	"""
        return '''WITH {}'''.format(output_with_string)

    def generate_subquery(self, output_with_string, input_with_string):
    	""" formats output_with_string into a subquery"""
        return self.subquery_template.format(path_alias = self.path_alias,
                        output_with_string = output_with_string,
                        key = self.key,
                        path_type_alias = self.def_path_type_alias)



    def with_statement(self):
    	""" """
        return ', '.join(['collect(n) as {a}'.format(a=self.path_alias),
                    'collect(t) as {a}'.format(a=self.path_type_alias)])
    @property
    def def_path_type_alias(self):
    	"""generates a cypher string of types and labels

    	Returns
    	-------
    	string
			a cypher string of types and labels
    	 """
        label_string = self.type + '_type'
        if self.subset_type_labels:
            label_string += ':' + ':'.join(map(key_for_cypher, self.subset_type_labels))
        return 't:{}'.format(label_string)

    @property
    def def_path_alias(self):
<<<<<<< HEAD
    	""" returns a cypher string of path_alias, key, and corpus"""
        return '{}:{}:{}'.format(self.path_alias, self.key, self.sub.corpus)
=======
        return '{}:{}:{}'.format(self.path_alias, self.key, key_for_cypher(self.sub.corpus))
>>>>>>> a7997c86

    @property
    def path_alias(self):
    	"""Returns a cypher formatted string of 'pause' and prefixes"""
        pre = ''
        if self.pos < 0:
            pre += 'prev_{}_'.format(-1 * self.pos)
        elif self.pos > 0:
            pre += 'foll_{}_'.format(self.pos)
        return key_for_cypher('{}{}'.format(pre, self.key))

    alias = path_alias

    @property
    def path_type_alias(self):
    	""" Returns a cypher formatted string of 'pause', prefixes, and the type of the annotation"""
        a = 'type_'+self.path_alias
        a = a.replace('`','')
        return key_for_cypher(a)

    @property
    def key(self):
    	""" Returns 'pause'"""
        return 'pause'

    def __getattr__(self, key):
        if key == 'annotation':
            raise(AttributeError('Annotations cannot have annotations.'))
        if key == 'initial':
            return PositionalAnnotation(self, 0)
        elif key == 'final':
            return PositionalAnnotation(self, -1)
        elif key == 'penultimate':
            return PositionalAnnotation(self, -2)
        elif key == 'antepenultimate':
            return PositionalAnnotation(self, -3)
        elif self.hierarchy is not None \
                and self.type in self.hierarchy.subannotations \
                and key in self.hierarchy.subannotations[self.type]:
            from .subannotation import SubAnnotation
            return SubAnnotation(self, AnnotationAttribute(key, self.pos, corpus = self.corpus))

        if self.hierarchy is None or key in special_attributes:
            type = False
        else:
            if self.hierarchy.has_token_property(self.type, key):
                type = False
            elif self.hierarchy.has_type_property(self.type, key):
                type = True
            else:
                raise(AttributeError('The \'{}\' annotation types do not have a \'{}\' property.'.format(self.type, key)))
        return PathAttribute(self, key, type)

class SubPathAnnotation(PathAnnotation):
    subquery_template = '''MATCH ({def_path_type_alias})<-[:is_a]-({def_path_alias})-[:contained_by*]->({alias})
        WITH {input_with_string}, {path_type_alias}, {path_alias}
        {subannotation_query}
        ORDER BY {path_alias}.begin
        WITH {output_with_string}'''

    subannotation_subquery_template = '''OPTIONAL MATCH ({def_subannotation_alias})-[:annotates]->({path_alias})
        WITH {output_with_string}'''

    collect_template = 'collect({a}) as {a}'
    def __init__(self, super_annotation, sub_annotation):
        self.annotation = super_annotation
        self.sub = sub_annotation
        self.with_subannotations = False

    @property
    def hierarchy(self):
    	"""Returns the original annotation hierarchy """
        return self.annotation.hierarchy

    @property
    def type(self):
    	""" Returns the original subannotation type"""
        return self.sub.type

    def __hash__(self):
        return hash((self.annotation, self.sub))

    def generate_subquery(self, output_with_string, input_with_string):
    	"""
        Generates a subquery 
        
        Parameters
        ----------
        output_with_string : str
            the string limiting the output
        input_with_string : str
            the string limiting the input
    	 """
        if self.with_subannotations:
            subannotation_query = self.generate_subannotation_query(input_with_string)
        else:
            subannotation_query = ''
        return self.subquery_template.format(alias = self.annotation.alias,
                        input_with_string = input_with_string, output_with_string = output_with_string,
                        path_type_alias = self.path_type_alias, def_path_type_alias = self.def_path_type_alias,
                        def_path_alias = self.def_path_alias, path_alias = self.path_alias,
                        subannotation_query = subannotation_query)

    def generate_subannotation_query(self, input_with_string):
    	"""
		Generates a subannotation query 
        
        Parameters
        ----------
        input_with_string : str
            the string limiting the input
    	"""
        output_with_string = ','.join([input_with_string, self.path_alias,
                                self.path_type_alias,
                                self.collect_template.format(a = self.subannotation_alias)])
        return self.subannotation_subquery_template.format(def_subannotation_alias = self.def_subannotation_alias,
                            path_alias = self.path_alias, output_with_string = output_with_string)

    @property
    def subannotation_alias(self):
    	""" Adds 'subannotation_ to the path_alias"""
        return 'subannotation_'+ self.path_alias

    @property
    def def_subannotation_alias(self):
<<<<<<< HEAD
    	""" Concatenates the subannotation_alias and corpus """
        return '{}:{}'.format(self.subannotation_alias, self.sub.corpus)
=======
        return '{}:{}'.format(self.subannotation_alias, key_for_cypher(self.sub.corpus))
>>>>>>> a7997c86

    @property
    def withs(self):
    	"""Returns a list with path_alias, path_type_alias, and subannotation_alias if applicable """
        withs = [self.path_alias,self.path_type_alias]
        if self.with_subannotations:
            withs.append(self.subannotation_alias)
        return withs

    def with_statement(self):
    	""" 
    	Generates collect_template_formats of path_alias, path_type_alias, and subannotation_alias if applicable
		
		Returns
		-------
		str
			a comma separates string of collect_template_formats
    	"""
        withs = [self.collect_template.format(a=self.path_alias),
                    self.collect_template.format(a=self.path_type_alias)
                    ]
        if self.with_subannotations:
            withs.append(self.collect_template.format(a=self.subannotation_alias))
        return ', '.join(withs)

    @property
    def def_path_type_alias(self):
    	""" concatenates subannotation type, '_type' and subset_type_labels with the path_type_alias """
        label_string = self.sub.type + '_type'
        if self.sub.subset_type_labels:
            label_string += ':' + ':'.join(map(key_for_cypher, self.sub.subset_type_labels))
        return '{}:{}'.format(self.path_type_alias,label_string)

    @property
    def def_path_alias(self):
<<<<<<< HEAD
    	""" Concatenates path_alias, subannotation type, and sub.corpus into a string """
        return '{}:{}:{}'.format(self.path_alias, self.sub.type, self.sub.corpus)
=======
        return '{}:{}:{}'.format(self.path_alias, self.sub.type, key_for_cypher(self.sub.corpus))
>>>>>>> a7997c86

    @property
    def path_alias(self):
    	""" formats subannotation alias and annotation alias into a cypher-ready 'in' string"""
        return key_for_cypher('{}_in_{}'.format(self.sub.alias, self.annotation.alias))

    def subset_type(self, *args):
    	""" """
        self.sub = self.sub.subset_type(*args)
        return self

    def subset_token(self, *args):
    	""" adds args to the subset token labels
        Parameters
        ----------
        args : list
            elements to add to token_labels
        """
        self.sub.subset_token_labels.extend(args)
        return self

    @property
    def path_type_alias(self):
    	""" concatenates 'type_' with the path alias and returns cypher-ready string thereof"""
        a = 'type_'+self.path_alias
        a = a.replace('`','')
        return key_for_cypher(a)

    @property
    def key(self):
    	"""Returns subannotation's key """
        return self.sub.key

    @property
    def alias(self):
    	"""Returns subannotation's alias """
        return self.sub.alias

    def __getattr__(self, key):
        if key == 'annotation':
            raise(AttributeError('Annotations cannot have annotations.'))
        if key == 'initial':
            return PositionalAnnotation(self, 0)
        elif key == 'final':
            return PositionalAnnotation(self, -1)
        elif key == 'penultimate':
            return PositionalAnnotation(self, -2)
        elif key == 'antepenultimate':
            return PositionalAnnotation(self, -3)
        elif self.hierarchy is not None \
                and self.type in self.hierarchy.subannotations \
                and key in self.hierarchy.subannotations[self.type]:
            from .subannotation import SubAnnotation
            return SubAnnotation(self, AnnotationAttribute(key, self.annotation.pos, corpus = self.annotation.corpus))

        if self.hierarchy is None or key in special_attributes:
            type = False
        else:
            if self.hierarchy.has_token_property(self.type, key):
                type = False
            elif self.hierarchy.has_type_property(self.type, key):
                type = True
            else:
                raise(AttributeError('The \'{}\' annotation types do not have a \'{}\' property.'.format(self.type, key)))
        return PathAttribute(self, key, type)

class PositionalAnnotation(SubPathAnnotation):
    def __init__(self, path_annotation, pos):
        self.annotation = path_annotation
        self.pos = pos
        self.subset_token_labels = []
        self.subset_type_labels = []

    def __getattr__(self, key):
        if key == 'annotation':
            raise(AttributeError('Annotations cannot have annotations.'))
        return PositionalAttribute(self, key, False)

    def generate_subquery(self, output_with_string, input_with_string):
    	""" 
    	Generates a subquery 
        
        Parameters
        ----------
        output_with_string : str
            the string limiting the output
        input_with_string : str
            the string limiting the input
    	 """
        return self.subquery_template.format(alias = self.annotation.annotation.alias,
                        input_with_string = input_with_string, output_with_string = output_with_string,
                        path_type_alias = self.path_type_alias, def_path_type_alias = self.def_path_type_alias,
                        def_path_alias = self.def_path_alias, path_alias = self.path_alias,
                        subannotation_query = '')

    def with_statement(self):
    	""" 
    	Generates collect_template_formats of path_alias, path_type_alias
		
		Returns
		-------
		str
			a comma separates string of collect_template_formats
    	"""
        return ', '.join([self.collect_template.format(a=self.path_alias),
                    self.collect_template.format(a=self.path_type_alias)])

    @property
    def type(self):
    	""" Returns subannotation type """
        return self.annotation.type

    @property
    def sub(self):
    	""" Returns subannotation object"""
        return self.annotation.sub

    @property
    def path_alias(self):
    	""" Returns subannotation path_alias"""
        return self.annotation.path_alias

    @property
    def type_alias(self):
    	""" Returns subannotation type_alias"""
        return self.annotation.type_alias

    @property
    def withs(self):
    	"""Returns a list with path_alias, path_type_alias"""
        return [self.path_alias, self.path_type_alias]

    @property
    def path_type_alias(self):
    	"""Returns path_type_alias """
        return self.annotation.path_type_alias

class PathAttribute(Attribute):
    type_return_template = 'extract(n in {alias}|n.{property})'
    duration_return_template = 'extract(n in {alias}|n.end - n.begin)'
    count_return_template = 'size({alias})'
    rate_return_template = 'case when ({node_alias}.end - {node_alias}.begin) = 0 then null else size({alias}) / ({node_alias}.end - {node_alias}.begin) end'
    position_return_template = 'reduce(count = 1, n in filter(x in {alias} where x.begin < {node_alias}.begin) | count + 1)'

    @property
    def base_annotation(self):
    	""" Returns the subannotation if it exists, the regular annotation otherwise"""
        if isinstance(self.annotation, SubPathAnnotation):
            return self.annotation.annotation
        else:
            return self.annotation

    @base_annotation.setter
    def base_annotation(self, value):
    	""" Sets the lowest annotation to value (i.e. the subannotation if it exists, or the regular annotation)"""
        if isinstance(self.annotation, SubPathAnnotation):
            self.annotation.annotation = value
        else:
            self.annotation = value

    def for_cypher(self):
    	""" 
    	Generates a cypher string for type return

    	Returns
    	-------
    	type_return_template : str
    		A string with properties contingent on label
    	"""
        if self.type:
            return self.type_return_template.format(alias = self.annotation.path_type_alias, property = self.label)

        if self.label == 'duration':
            return self.duration_return_template.format(alias = self.annotation.path_alias)
        elif self.label == 'count':
            return self.count_return_template.format(alias = self.annotation.path_alias)
        elif self.label == 'rate':
            return self.rate_return_template.format(alias = self.annotation.path_type_alias, node_alias = self.base_annotation.alias)
        elif self.label == 'position':
            return self.position_return_template.format(alias = self.annotation.path_alias,
                                                    node_alias = self.annotation.sub.alias)
        else:
            return self.type_return_template.format(alias = self.annotation.path_alias, property = self.label)
    @property
    def is_type_attribute(self):
    	""" Returns True"""
        return True

    @property
    def with_aliases(self):
    	"""Returns annotation withs list """
        return self.annotation.withs

    @property
    def with_alias(self):
    	"""returns annotation path_alias """
        return self.annotation.path_alias

class PositionalAttribute(PathAttribute):
    type_return_template = 'extract(n in {alias}|n.{property})[{pos}]'

    @property
    def base_annotation(self):
    	"""Returns the third subannotation """
        return self.annotation.annotation.annotation

    @base_annotation.setter
    def base_annotation(self, value):
    	"""Sets the third subannotation to value"""
        self.annotation.annotation.annotation = value

    @property
    def with_alias(self):
    	"""returns 2nd annotations path_type_alias if it exists or path_alias otherwise"""
        if self.type:
            return self.annotation.annotation.path_type_alias
        return self.annotation.annotation.path_alias

    def for_cypher(self):
    	""" 
    	Generates a cypher string for type return

    	Returns
    	-------
    	type_return_template : str
    		A string with positional properties
    	"""
        pos = self.annotation.pos
        if self.type:
            alias = self.annotation.path_type_alias
        else:
            alias = self.annotation.path_alias
        if self.label == 'duration':
            beg = self.type_return_template.format(alias = alias, property = 'begin', pos = pos)
            end = self.type_return_template.format(alias = alias, property = 'end', pos = pos)
            return '{} - {}'.format(end, beg)
        return self.type_return_template.format(alias = alias, property = self.label, pos = pos)<|MERGE_RESOLUTION|>--- conflicted
+++ resolved
@@ -12,7 +12,7 @@
         WITH {output_with_string}'''
 
     def subquery(self, withs):
-    	"""Generates a subquery given a list of alias and type_alias """ 
+        """Generates a subquery given a list of alias and type_alias """
         input_with = ', '.join(withs)
         new_withs = withs - set([self.path_alias])
         output_with = ', '.join(new_withs) + ', ' + self.with_statement()
@@ -20,13 +20,13 @@
 
 
     def generate_times_subquery(self, output_with_string, input_with_string):
-    	"""
-		formats output_with_string into a cypher string
-    	"""
+        """
+        formats output_with_string into a cypher string
+        """
         return '''WITH {}'''.format(output_with_string)
 
     def generate_subquery(self, output_with_string, input_with_string):
-    	""" formats output_with_string into a subquery"""
+        """ formats output_with_string into a subquery"""
         return self.subquery_template.format(path_alias = self.path_alias,
                         output_with_string = output_with_string,
                         key = self.key,
@@ -35,18 +35,18 @@
 
 
     def with_statement(self):
-    	""" """
+        """ """
         return ', '.join(['collect(n) as {a}'.format(a=self.path_alias),
                     'collect(t) as {a}'.format(a=self.path_type_alias)])
     @property
     def def_path_type_alias(self):
-    	"""generates a cypher string of types and labels
-
-    	Returns
-    	-------
-    	string
-			a cypher string of types and labels
-    	 """
+        """generates a cypher string of types and labels
+
+        Returns
+        -------
+        string
+            a cypher string of types and labels
+         """
         label_string = self.type + '_type'
         if self.subset_type_labels:
             label_string += ':' + ':'.join(map(key_for_cypher, self.subset_type_labels))
@@ -54,16 +54,12 @@
 
     @property
     def def_path_alias(self):
-<<<<<<< HEAD
-    	""" returns a cypher string of path_alias, key, and corpus"""
-        return '{}:{}:{}'.format(self.path_alias, self.key, self.sub.corpus)
-=======
+        """ returns a cypher string of path_alias, key, and corpus"""
         return '{}:{}:{}'.format(self.path_alias, self.key, key_for_cypher(self.sub.corpus))
->>>>>>> a7997c86
 
     @property
     def path_alias(self):
-    	"""Returns a cypher formatted string of 'pause' and prefixes"""
+        """Returns a cypher formatted string of 'pause' and prefixes"""
         pre = ''
         if self.pos < 0:
             pre += 'prev_{}_'.format(-1 * self.pos)
@@ -75,14 +71,14 @@
 
     @property
     def path_type_alias(self):
-    	""" Returns a cypher formatted string of 'pause', prefixes, and the type of the annotation"""
+        """ Returns a cypher formatted string of 'pause', prefixes, and the type of the annotation"""
         a = 'type_'+self.path_alias
         a = a.replace('`','')
         return key_for_cypher(a)
 
     @property
     def key(self):
-    	""" Returns 'pause'"""
+        """ Returns 'pause'"""
         return 'pause'
 
     def __getattr__(self, key):
@@ -131,28 +127,28 @@
 
     @property
     def hierarchy(self):
-    	"""Returns the original annotation hierarchy """
+        """Returns the original annotation hierarchy """
         return self.annotation.hierarchy
 
     @property
     def type(self):
-    	""" Returns the original subannotation type"""
+        """ Returns the original subannotation type"""
         return self.sub.type
 
     def __hash__(self):
         return hash((self.annotation, self.sub))
 
     def generate_subquery(self, output_with_string, input_with_string):
-    	"""
-        Generates a subquery 
-        
+        """
+        Generates a subquery
+
         Parameters
         ----------
         output_with_string : str
             the string limiting the output
         input_with_string : str
             the string limiting the input
-    	 """
+         """
         if self.with_subannotations:
             subannotation_query = self.generate_subannotation_query(input_with_string)
         else:
@@ -164,14 +160,14 @@
                         subannotation_query = subannotation_query)
 
     def generate_subannotation_query(self, input_with_string):
-    	"""
-		Generates a subannotation query 
-        
+        """
+        Generates a subannotation query
+
         Parameters
         ----------
         input_with_string : str
             the string limiting the input
-    	"""
+        """
         output_with_string = ','.join([input_with_string, self.path_alias,
                                 self.path_type_alias,
                                 self.collect_template.format(a = self.subannotation_alias)])
@@ -180,35 +176,31 @@
 
     @property
     def subannotation_alias(self):
-    	""" Adds 'subannotation_ to the path_alias"""
+        """ Adds 'subannotation_ to the path_alias"""
         return 'subannotation_'+ self.path_alias
 
     @property
     def def_subannotation_alias(self):
-<<<<<<< HEAD
-    	""" Concatenates the subannotation_alias and corpus """
-        return '{}:{}'.format(self.subannotation_alias, self.sub.corpus)
-=======
+        """ Concatenates the subannotation_alias and corpus """
         return '{}:{}'.format(self.subannotation_alias, key_for_cypher(self.sub.corpus))
->>>>>>> a7997c86
 
     @property
     def withs(self):
-    	"""Returns a list with path_alias, path_type_alias, and subannotation_alias if applicable """
+        """Returns a list with path_alias, path_type_alias, and subannotation_alias if applicable """
         withs = [self.path_alias,self.path_type_alias]
         if self.with_subannotations:
             withs.append(self.subannotation_alias)
         return withs
 
     def with_statement(self):
-    	""" 
-    	Generates collect_template_formats of path_alias, path_type_alias, and subannotation_alias if applicable
-		
-		Returns
-		-------
-		str
-			a comma separates string of collect_template_formats
-    	"""
+        """
+        Generates collect_template_formats of path_alias, path_type_alias, and subannotation_alias if applicable
+
+        Returns
+        -------
+        str
+            a comma separates string of collect_template_formats
+        """
         withs = [self.collect_template.format(a=self.path_alias),
                     self.collect_template.format(a=self.path_type_alias)
                     ]
@@ -218,7 +210,7 @@
 
     @property
     def def_path_type_alias(self):
-    	""" concatenates subannotation type, '_type' and subset_type_labels with the path_type_alias """
+        """ concatenates subannotation type, '_type' and subset_type_labels with the path_type_alias """
         label_string = self.sub.type + '_type'
         if self.sub.subset_type_labels:
             label_string += ':' + ':'.join(map(key_for_cypher, self.sub.subset_type_labels))
@@ -226,25 +218,21 @@
 
     @property
     def def_path_alias(self):
-<<<<<<< HEAD
-    	""" Concatenates path_alias, subannotation type, and sub.corpus into a string """
-        return '{}:{}:{}'.format(self.path_alias, self.sub.type, self.sub.corpus)
-=======
+        """ Concatenates path_alias, subannotation type, and sub.corpus into a string """
         return '{}:{}:{}'.format(self.path_alias, self.sub.type, key_for_cypher(self.sub.corpus))
->>>>>>> a7997c86
 
     @property
     def path_alias(self):
-    	""" formats subannotation alias and annotation alias into a cypher-ready 'in' string"""
+        """ formats subannotation alias and annotation alias into a cypher-ready 'in' string"""
         return key_for_cypher('{}_in_{}'.format(self.sub.alias, self.annotation.alias))
 
     def subset_type(self, *args):
-    	""" """
+        """ """
         self.sub = self.sub.subset_type(*args)
         return self
 
     def subset_token(self, *args):
-    	""" adds args to the subset token labels
+        """ adds args to the subset token labels
         Parameters
         ----------
         args : list
@@ -255,19 +243,19 @@
 
     @property
     def path_type_alias(self):
-    	""" concatenates 'type_' with the path alias and returns cypher-ready string thereof"""
+        """ concatenates 'type_' with the path alias and returns cypher-ready string thereof"""
         a = 'type_'+self.path_alias
         a = a.replace('`','')
         return key_for_cypher(a)
 
     @property
     def key(self):
-    	"""Returns subannotation's key """
+        """Returns subannotation's key """
         return self.sub.key
 
     @property
     def alias(self):
-    	"""Returns subannotation's alias """
+        """Returns subannotation's alias """
         return self.sub.alias
 
     def __getattr__(self, key):
@@ -311,16 +299,16 @@
         return PositionalAttribute(self, key, False)
 
     def generate_subquery(self, output_with_string, input_with_string):
-    	""" 
-    	Generates a subquery 
-        
+        """
+        Generates a subquery
+
         Parameters
         ----------
         output_with_string : str
             the string limiting the output
         input_with_string : str
             the string limiting the input
-    	 """
+         """
         return self.subquery_template.format(alias = self.annotation.annotation.alias,
                         input_with_string = input_with_string, output_with_string = output_with_string,
                         path_type_alias = self.path_type_alias, def_path_type_alias = self.def_path_type_alias,
@@ -328,45 +316,45 @@
                         subannotation_query = '')
 
     def with_statement(self):
-    	""" 
-    	Generates collect_template_formats of path_alias, path_type_alias
-		
-		Returns
-		-------
-		str
-			a comma separates string of collect_template_formats
-    	"""
+        """
+        Generates collect_template_formats of path_alias, path_type_alias
+
+        Returns
+        -------
+        str
+            a comma separates string of collect_template_formats
+        """
         return ', '.join([self.collect_template.format(a=self.path_alias),
                     self.collect_template.format(a=self.path_type_alias)])
 
     @property
     def type(self):
-    	""" Returns subannotation type """
+        """ Returns subannotation type """
         return self.annotation.type
 
     @property
     def sub(self):
-    	""" Returns subannotation object"""
+        """ Returns subannotation object"""
         return self.annotation.sub
 
     @property
     def path_alias(self):
-    	""" Returns subannotation path_alias"""
+        """ Returns subannotation path_alias"""
         return self.annotation.path_alias
 
     @property
     def type_alias(self):
-    	""" Returns subannotation type_alias"""
+        """ Returns subannotation type_alias"""
         return self.annotation.type_alias
 
     @property
     def withs(self):
-    	"""Returns a list with path_alias, path_type_alias"""
+        """Returns a list with path_alias, path_type_alias"""
         return [self.path_alias, self.path_type_alias]
 
     @property
     def path_type_alias(self):
-    	"""Returns path_type_alias """
+        """Returns path_type_alias """
         return self.annotation.path_type_alias
 
 class PathAttribute(Attribute):
@@ -378,7 +366,7 @@
 
     @property
     def base_annotation(self):
-    	""" Returns the subannotation if it exists, the regular annotation otherwise"""
+        """ Returns the subannotation if it exists, the regular annotation otherwise"""
         if isinstance(self.annotation, SubPathAnnotation):
             return self.annotation.annotation
         else:
@@ -386,21 +374,21 @@
 
     @base_annotation.setter
     def base_annotation(self, value):
-    	""" Sets the lowest annotation to value (i.e. the subannotation if it exists, or the regular annotation)"""
+        """ Sets the lowest annotation to value (i.e. the subannotation if it exists, or the regular annotation)"""
         if isinstance(self.annotation, SubPathAnnotation):
             self.annotation.annotation = value
         else:
             self.annotation = value
 
     def for_cypher(self):
-    	""" 
-    	Generates a cypher string for type return
-
-    	Returns
-    	-------
-    	type_return_template : str
-    		A string with properties contingent on label
-    	"""
+        """
+        Generates a cypher string for type return
+
+        Returns
+        -------
+        type_return_template : str
+            A string with properties contingent on label
+        """
         if self.type:
             return self.type_return_template.format(alias = self.annotation.path_type_alias, property = self.label)
 
@@ -417,17 +405,17 @@
             return self.type_return_template.format(alias = self.annotation.path_alias, property = self.label)
     @property
     def is_type_attribute(self):
-    	""" Returns True"""
+        """ Returns True"""
         return True
 
     @property
     def with_aliases(self):
-    	"""Returns annotation withs list """
+        """Returns annotation withs list """
         return self.annotation.withs
 
     @property
     def with_alias(self):
-    	"""returns annotation path_alias """
+        """returns annotation path_alias """
         return self.annotation.path_alias
 
 class PositionalAttribute(PathAttribute):
@@ -435,30 +423,30 @@
 
     @property
     def base_annotation(self):
-    	"""Returns the third subannotation """
+        """Returns the third subannotation """
         return self.annotation.annotation.annotation
 
     @base_annotation.setter
     def base_annotation(self, value):
-    	"""Sets the third subannotation to value"""
+        """Sets the third subannotation to value"""
         self.annotation.annotation.annotation = value
 
     @property
     def with_alias(self):
-    	"""returns 2nd annotations path_type_alias if it exists or path_alias otherwise"""
+        """returns 2nd annotations path_type_alias if it exists or path_alias otherwise"""
         if self.type:
             return self.annotation.annotation.path_type_alias
         return self.annotation.annotation.path_alias
 
     def for_cypher(self):
-    	""" 
-    	Generates a cypher string for type return
-
-    	Returns
-    	-------
-    	type_return_template : str
-    		A string with positional properties
-    	"""
+        """
+        Generates a cypher string for type return
+
+        Returns
+        -------
+        type_return_template : str
+            A string with positional properties
+        """
         pos = self.annotation.pos
         if self.type:
             alias = self.annotation.path_type_alias
