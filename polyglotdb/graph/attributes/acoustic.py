
from statistics import mean
from sqlalchemy import text

from ...sql.models import Pitch, Formants, SoundFile, Discourse

from .base import AnnotationAttribute, Attribute

class AcousticAttribute(Attribute):
    acoustic = True
    def __init__(self, annotation):
        self.annotation = annotation
        self.output_label = None
        self.discourse_alias = annotation.alias + '_discourse'
        self.speaker_alias = annotation.alias + '_speaker'
        self.begin_alias = annotation.alias + '_begin'
        self.end_alias = annotation.alias + '_end'
        self.cached_data = None
        self.cached_settings = None

    def __getattr__(self, key):
        if key == 'min':
            return Min(self)
        elif key == 'max':
            return Max(self)
        elif key == 'mean':
            return Mean(self)

    def hydrate(self, corpus, discourse, begin, end):
        pass

class AggregationAttribute(AcousticAttribute):
    def __init__(self, acoustic_attribute):
        self.attribute = acoustic_attribute
        self.output_label = None
        self.ignore_negative = False
        if isinstance(self.attribute, PitchAttribute):
            self.ignore_negative = True

    @property
    def annotation(self):
        return self.attribute.annotation

    @property
    def discourse_alias(self):
        return self.attribute.discourse_alias

    @discourse_alias.setter
    def discourse_alias(self, value):
        self.attribute.discourse_alias = value

    @property
    def speaker_alias(self):
        return self.attribute.speaker_alias

    @speaker_alias.setter
    def speaker_alias(self, value):
        self.attribute.speaker_alias = value

    @property
    def begin_alias(self):
        return self.attribute.begin_alias

    @begin_alias.setter
    def begin_alias(self, value):
        self.attribute.begin_alias = value

    @property
    def end_alias(self):
        return self.attribute.end_alias

    @end_alias.setter
    def end_alias(self, value):
        self.attribute.end_alias = value

    @property
    def output_columns(self):
        return ['{}_{}'.format(self.agg_prefix, x) for x in self.attribute.output_columns]

    def hydrate(self, corpus, discourse, begin, end, channel = 0):
        data = self.attribute.hydrate(corpus, discourse, begin, end, channel)
        agg_data = {}
        for i, c in enumerate(self.output_columns):
            d = data[self.attribute.output_columns[i]]
            if not d:
                agg_data[c] = None
            else:
                gen = [x for x in d.values() if x is not None]
                if self.ignore_negative:
                    gen = [x for x in gen if x > 0]
                if gen:
                    agg_data[c] = self.function(gen)
                else:
                    agg_data[c] = None
        return agg_data

class Min(AggregationAttribute):
    agg_prefix = 'Min'

    def function(self, data):
        return min(data)

class Max(AggregationAttribute):
    agg_prefix = 'Max'

    def function(self, data):
        return max(data)

class Mean(AggregationAttribute):
    agg_prefix = 'Mean'

    def function(self, data):
        return mean(data)

class PitchAttribute(AcousticAttribute):
    output_columns = ['F0']
    def __init__(self, annotation):
        super(PitchAttribute, self).__init__(annotation)
        self.label = 'pitch'

<<<<<<< HEAD
    def hydrate(self, corpus, discourse, begin, end, aggregation = None):
        """
        Gets all F0 from a discourse

        Parameters
        ----------
        corpus : :class:`~polyglotdb.corpus.CorpusContext`
            The corpus to query
        discourse : str
            the discourse to query
        begin : float
            the start time of the pitch
        end : float
            the end time of the pitch
        aggregation : defaults to None

        Returns
        -------
        data : dict 
            A dictionary with 'F0' as the keys and a dictionary of times and F0 values as the value
         """
        data = {'F0':{}}
        q = corpus.sql_session.query(Pitch).join(SoundFile, Discourse)
        q = q.filter(Pitch.time >= begin, Pitch.time <= end)
        q = q.filter(Discourse.name == discourse)
        q = q.filter(Pitch.source == corpus.config.pitch_algorithm)
        results = q.all()
        for line in results:
            data['F0'][line.time] = line.F0
=======
    def hydrate(self, corpus, discourse, begin, end, channel = 0):
        if self.cached_settings == (discourse, begin, end, channel):
            data = self.cached_data
        else:
            data = {'F0':{}}
            q = corpus.sql_session.query(Pitch.time, Pitch.F0).join(SoundFile, Discourse)
            q = q.filter(Pitch.time >= begin, Pitch.time <= end)
            q = q.filter(Discourse.name == discourse)
            q = q.filter(Pitch.source == corpus.config.pitch_algorithm)
            q = q.filter(Pitch.channel == channel)
            results = q.all()
            for line in results:
                data['F0'][line[0]] = line[1]
            self.cached_settings = (discourse, begin, end, channel)
            self.cached_data = data
>>>>>>> a7997c86
        return data

class FormantAttribute(AcousticAttribute):
    output_columns = ['F1', 'F2', 'F3']
    def __init__(self, annotation):
        super(FormantAttribute, self).__init__(annotation)
        self.label = 'formants'

<<<<<<< HEAD
    def hydrate(self, corpus, discourse, begin, end, aggregation = None):
        """
        Gets all formants from a discourse

        Parameters
        ----------
        corpus : :class:`~polyglotdb.corpus.CorpusContext`
            The corpus to query
        discourse : str
            the discourse to query
        begin : float
            the start time of the pitch
        end : float
            the end time of the pitch
        aggregation : defaults to None

        Returns
        -------
        data : dict 
            A dictionary with 'F1', 'F2', 'F3' as the keys and a dictionary of times and corresponding formant values as the value
         """

        data = {'F1':{}, 'F2':{}, 'F3':{}}
        q = corpus.sql_session.query(Formants).join(SoundFile, Discourse)
        q = q.filter(Formants.time >= begin, Formants.time <= end)
        q = q.filter(Discourse.name == discourse)
        q = q.filter(Formants.source == corpus.config.formant_algorithm)
        results = q.all()
        for line in results:
            data['F1'][line.time] = line.F1
            data['F2'][line.time] = line.F2
            data['F3'][line.time] = line.F3
=======
    def hydrate(self, corpus, discourse, begin, end, channel = 0):
        if self.cached_settings == (discourse, begin, end, channel):
            data = self.cached_data
        else:
            data = {'F1':{}, 'F2':{}, 'F3':{}}
            q = corpus.sql_session.query(Formants).join(SoundFile, Discourse)
            q = q.filter(Formants.time >= begin, Formants.time <= end)
            q = q.filter(Discourse.name == discourse)
            q = q.filter(Formants.channel == channel)
            q = q.filter(Formants.source == corpus.config.formant_algorithm)
            results = q.all()
            for line in results:
                data['F1'][line.time] = line.F1
                data['F2'][line.time] = line.F2
                data['F3'][line.time] = line.F3
            self.cached_settings = (discourse, begin, end, channel)
            self.cached_data = data
>>>>>>> a7997c86
        return data<|MERGE_RESOLUTION|>--- conflicted
+++ resolved
@@ -118,8 +118,7 @@
         super(PitchAttribute, self).__init__(annotation)
         self.label = 'pitch'
 
-<<<<<<< HEAD
-    def hydrate(self, corpus, discourse, begin, end, aggregation = None):
+    def hydrate(self, corpus, discourse, begin, end, channel = 0):
         """
         Gets all F0 from a discourse
 
@@ -137,19 +136,9 @@
 
         Returns
         -------
-        data : dict 
+        data : dict
             A dictionary with 'F0' as the keys and a dictionary of times and F0 values as the value
          """
-        data = {'F0':{}}
-        q = corpus.sql_session.query(Pitch).join(SoundFile, Discourse)
-        q = q.filter(Pitch.time >= begin, Pitch.time <= end)
-        q = q.filter(Discourse.name == discourse)
-        q = q.filter(Pitch.source == corpus.config.pitch_algorithm)
-        results = q.all()
-        for line in results:
-            data['F0'][line.time] = line.F0
-=======
-    def hydrate(self, corpus, discourse, begin, end, channel = 0):
         if self.cached_settings == (discourse, begin, end, channel):
             data = self.cached_data
         else:
@@ -164,7 +153,6 @@
                 data['F0'][line[0]] = line[1]
             self.cached_settings = (discourse, begin, end, channel)
             self.cached_data = data
->>>>>>> a7997c86
         return data
 
 class FormantAttribute(AcousticAttribute):
@@ -173,8 +161,7 @@
         super(FormantAttribute, self).__init__(annotation)
         self.label = 'formants'
 
-<<<<<<< HEAD
-    def hydrate(self, corpus, discourse, begin, end, aggregation = None):
+    def hydrate(self, corpus, discourse, begin, end, channel = 0):
         """
         Gets all formants from a discourse
 
@@ -192,22 +179,9 @@
 
         Returns
         -------
-        data : dict 
+        data : dict
             A dictionary with 'F1', 'F2', 'F3' as the keys and a dictionary of times and corresponding formant values as the value
          """
-
-        data = {'F1':{}, 'F2':{}, 'F3':{}}
-        q = corpus.sql_session.query(Formants).join(SoundFile, Discourse)
-        q = q.filter(Formants.time >= begin, Formants.time <= end)
-        q = q.filter(Discourse.name == discourse)
-        q = q.filter(Formants.source == corpus.config.formant_algorithm)
-        results = q.all()
-        for line in results:
-            data['F1'][line.time] = line.F1
-            data['F2'][line.time] = line.F2
-            data['F3'][line.time] = line.F3
-=======
-    def hydrate(self, corpus, discourse, begin, end, channel = 0):
         if self.cached_settings == (discourse, begin, end, channel):
             data = self.cached_data
         else:
@@ -224,5 +198,4 @@
                 data['F3'][line.time] = line.F3
             self.cached_settings = (discourse, begin, end, channel)
             self.cached_data = data
->>>>>>> a7997c86
         return data