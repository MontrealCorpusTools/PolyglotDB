
from collections import defaultdict
import copy

from .elements import (ContainsClauseElement,
                    AlignmentClauseElement,
                    RightAlignedClauseElement, LeftAlignedClauseElement,
                    NotRightAlignedClauseElement, NotLeftAlignedClauseElement)

from .attributes import (HierarchicalAnnotation, SubPathAnnotation,
                            SubAnnotation as QuerySubAnnotation,
                            SpeakerAnnotation, DiscourseAnnotation)

from .results import QueryResults

from .func import Count

from .cypher import query_to_cypher, query_to_params

from polyglotdb.io import save_results

from polyglotdb.exceptions import SubannotationError

class GraphQuery(object):
    """
    Base GraphQuery class.

    Extend this class to implement more advanced query functions.

    Parameters
    ----------
    corpus : :class:`~polyglotdb.corpus.CorpusContext`
        The corpus to query
    to_find : str
        Name of the annotation type to search for
    """
    _parameters = ['_criterion','_columns','_order_by','_aggregate',
                    '_preload', '_set_type_labels', '_set_token_labels',
                    '_remove_type_labels', '_remove_token_labels',
                    '_set_type', '_set_token', '_delete', '_limit',
                    '_cache', '_acoustic_columns']
    def __init__(self, corpus, to_find):
        self.corpus = corpus
        self.to_find = to_find
        self._criterion = []
        self._columns = []
        self._hidden_columns = []
        self._acoustic_columns = []
        self._order_by = []
        self._group_by = []
        self._aggregate = []
        self._preload = []

        self._set_type_labels = []
        self._set_token_labels = []
        self._remove_type_labels = []
        self._remove_token_labels = []

        self._set_type = {}
        self._set_token = {}
        self._delete = False

        self._limit = None

        self._add_subannotations = []
        self._cache = []
        self.call_back = None
        self.stop_check = None

    def set_pause(self):
        """ sets pauses in graph"""
        self._set_token['pause'] = True
        self.corpus.execute_cypher(self.cypher(), **self.cypher_params())
        self._set_token = {}

    def clear_columns(self):
        """
        Remove any columns specified.  The default columns for any query
        are the id of the token and the label of the type.
        """
        self._columns = []
        return self

    @property
    def annotation_set(self):
        """ Returns annotation set """
        annotation_set = set()
        for c in self._criterion:
            annotation_set.update(c.annotations)
        return annotation_set

    def filter(self, *args):
        """
        Apply one or more filters to a query.
        """
        self._criterion.extend(args)
        return self

    def columns(self, *args):
        """
        Add one or more additional columns to the results.

        Columns should be :class:`~polyglotdb.graph.attributes.Attribute` objects.
        """
        column_set = set(self._columns) & set(self._acoustic_columns) & set(self._hidden_columns)
        for c in args:
            if c in column_set:
                continue
            if c.acoustic:
                self._acoustic_columns.append(c)
            else:
                self._columns.append(c)
            #column_set.add(c) #FIXME failing tests
        return self

    def filter_left_aligned(self, annotation_type):
        """
        Short cut function for aligning the queried annotations with
        another annotation type.

        Same as query.filter(g.word.begin == g.phone.begin).
        """
        if not isinstance(annotation_type, HierarchicalAnnotation):
            annotation_type = getattr(self.to_find, annotation_type.type)
        self._criterion.append(LeftAlignedClauseElement(self.to_find, annotation_type))
        return self

    def filter_right_aligned(self, annotation_type):
        """
        Short cut function for aligning the queried annotations with
        another annotation type.

        Same as query.filter(g.word.end == g.phone.end).
        """
        if not isinstance(annotation_type, HierarchicalAnnotation):
            annotation_type = getattr(self.to_find, annotation_type.type)
        self._criterion.append(RightAlignedClauseElement(self.to_find, annotation_type))
        return self

    def filter_not_left_aligned(self, annotation_type):
        """
        Short cut function for aligning the queried annotations with
        another annotation type.

        Same as query.filter(g.word.begin != g.phone.begin).
        """
        if not isinstance(annotation_type, HierarchicalAnnotation):
            annotation_type = getattr(self.to_find, annotation_type.type)
        self._criterion.append(NotLeftAlignedClauseElement(self.to_find, annotation_type))
        return self

    def filter_not_right_aligned(self, annotation_type):
        """
        Short cut function for aligning the queried annotations with
        another annotation type.

        Same as query.filter(g.word.end != g.phone.end).
        """
        if not isinstance(annotation_type, HierarchicalAnnotation):
            annotation_type = getattr(self.to_find, annotation_type.type)
        self._criterion.append(NotRightAlignedClauseElement(self.to_find, annotation_type))
        return self

    def cypher(self):
        """
        Generates a Cypher statement based on the query.
        """
        return query_to_cypher(self)

    def cypher_params(self):
        """
        Generates Cypher statement parameters based on the query.
        """
        return query_to_params(self)

    def group_by(self, *args):
        """
        Specify one or more fields for how aggregates should be grouped.
        """
        self._group_by.extend(args)
        return self

    def order_by(self, field, descending = False):
        """
        Specify how the results of the query should be ordered.

        Parameters
        ----------
        field : Attribute
            Determines what the ordering should be based on
        descending : bool, defaults to False
            Whether the order should be descending
        """
        self._order_by.append((field, descending))
        return self

    def discourses(self, output_name = None):
        """
        Add a column to the output for the name of the discourse that
        the annotations are in.

        Parameters
        ----------
        output_name : str, optional
            Name of the output column, defaults to "discourse"
        """
        if output_name is None:
            output_name = 'discourse'
        self = self.columns(self.to_find.discourse.name.column_name(output_name))
        return self

    def filter_contains(self, *args):
        """
        Deprecated, use ``filter`` instead.
        """
        return self.filter(*args)

    def filter_contained_by(self, *args):
        """
        Deprecated, use ``filter`` instead.
        """
        return self.filter(*args)

    def annotation_levels(self):
        """
        Returns a dictionary with annotation types as keys and positional
        annotation types as values.

        Used for constructing Cypher statements.
        """
        annotation_levels = defaultdict(set)
        annotation_levels[self.to_find].add(self.to_find)

        #Fix up bug for paths containing multiple routes (i.e. phone.utterance and phone.word)
        hierarchical_depths = set()
        annotations = [a for c in self._criterion for a in c.annotations]
        annotations += [a.base_annotation for a in self._columns]
        annotations += [a.base_annotation for a in self._hidden_columns]
        annotations += [a.base_annotation for a in self._cache]
        annotations += [a.base_annotation for a in self._group_by]
        annotations += [a[0].base_annotation for a in self._order_by]
        annotations += [a for a in self._preload]

        for a in annotations:
            if isinstance (a, (SpeakerAnnotation, DiscourseAnnotation)):
                continue
            if not isinstance(a, HierarchicalAnnotation):
                continue
            hierarchical_depths.add(a.depth)
        #Fix up hierarchical annotations
        if any(x > 1 for x in hierarchical_depths):
            def create_new_hierarchical(base):
                cur = base.hierarchy[self.to_find.type]
                a = getattr(self.to_find, cur)
                while a.type != base.type:
                    cur = base.hierarchy[cur]
                    if cur is None:
                        break
                    a = getattr(a, cur)
                a.pos = base.pos
                return a
            for c in self._criterion:
                try:
                    k = c.attribute.base_annotation
                    if isinstance(k, HierarchicalAnnotation) and \
                        not isinstance (k, (SpeakerAnnotation, DiscourseAnnotation)):
                        c.attribute.base_annotation = create_new_hierarchical(k)
                    try:
                        k = c.value.base_annotation
                        if isinstance(k, HierarchicalAnnotation) and \
                            not isinstance (k, (SpeakerAnnotation, DiscourseAnnotation)):
                            c.attribute.base_annotation = create_new_hierarchical(k)
                    except AttributeError:
                        pass
                except AttributeError:
                    k = c.first
                    if isinstance(k, HierarchicalAnnotation) and \
                        not isinstance (k, (SpeakerAnnotation, DiscourseAnnotation)):
                        c.first = create_new_hierarchical(k)
                    k = c.second
                    if isinstance(k, HierarchicalAnnotation) and \
                        not isinstance (k, (SpeakerAnnotation, DiscourseAnnotation)):
                        c.second = create_new_hierarchical(k)

            for a in self._columns + self._hidden_columns + self._cache + self._group_by:
                k = a.base_annotation
                if isinstance(k, HierarchicalAnnotation) and \
                    not isinstance (k, (SpeakerAnnotation, DiscourseAnnotation)):
                    a.base_annotation = create_new_hierarchical(k)

            for i, k in enumerate(self._preload):
                if isinstance(k, HierarchicalAnnotation) and \
                    not isinstance (k, (SpeakerAnnotation, DiscourseAnnotation)):
                    self._preload[i] = create_new_hierarchical(k)

            for i, a in enumerate(self._order_by):
                k = a[0].base_annotation
                if isinstance(k, HierarchicalAnnotation) and \
                    not isinstance (k, (SpeakerAnnotation, DiscourseAnnotation)):
                    self._order_by[i] = (getattr(create_new_hierarchical(k), a[0].label), a[1])

        for c in self._criterion:
            for a in c.annotations:
                if isinstance(a, DiscourseAnnotation):
                    key = getattr(self.to_find, 'discourse')
                    annotation_levels[key].add(a)
                elif isinstance(a, SpeakerAnnotation):
                    key = getattr(self.to_find, 'speaker')
                    annotation_levels[key].add(a)
                elif isinstance(a, HierarchicalAnnotation):
                    key = getattr(a.contained_annotation, a.type)
                    annotation_levels[key].add(a)
                    contained = key.contained_annotation
                    while True:
                        if not isinstance(contained, HierarchicalAnnotation):
                            break
                        if contained not in annotation_levels:
                            annotation_levels[contained] = set()
                        contained = contained.contained_annotation
                else:
                    key = getattr(self.corpus, a.type)
                    key = key.subset_type(*a.subset_type_labels)
                    key = key.subset_token(*a.subset_token_labels)
                    annotation_levels[key].add(a)
        if self._columns:
            for a in self._columns + self._hidden_columns:
                t = a.base_annotation
                if isinstance(t, DiscourseAnnotation):
                    key = getattr(self.to_find, 'discourse')
                    annotation_levels[key].add(t)
                elif isinstance(t, SpeakerAnnotation):
                    key = getattr(self.to_find, 'speaker')
                    annotation_levels[key].add(t)
                elif isinstance(t, HierarchicalAnnotation):
                    key = getattr(t.contained_annotation, t.type)
                    annotation_levels[key].add(t)
                    hierarchical_depths.add(t.depth)
                    contained = key.contained_annotation
                    while True:
                        if not isinstance(contained, HierarchicalAnnotation):
                            break
                        if contained not in annotation_levels:
                            annotation_levels[contained] = set()
                        contained = contained.contained_annotation
                else:
                    key = getattr(self.corpus, t.type)
                    key = key.subset_type(*t.subset_type_labels)
                    key = key.subset_token(*t.subset_token_labels)
                    annotation_levels[key].add(t)
        elif self._cache:
            for a in self._cache:
                t = a.base_annotation
                if isinstance(t, DiscourseAnnotation):
                    key = getattr(self.to_find, 'discourse')
                    annotation_levels[key].add(t)
                elif isinstance(t, SpeakerAnnotation):
                    key = getattr(self.to_find, 'speaker')
                    annotation_levels[key].add(t)
                elif isinstance(t, HierarchicalAnnotation):
                    key = getattr(t.contained_annotation, t.type)
                    annotation_levels[key].add(t)
                    contained = key.contained_annotation
                    while True:
                        if not isinstance(contained, HierarchicalAnnotation):
                            break
                        if contained not in annotation_levels:
                            annotation_levels[contained] = set()
                        contained = contained.contained_annotation
                else:
                    key = getattr(self.corpus, t.type)
                    key = key.subset_type(*t.subset_type_labels)
                    key = key.subset_token(*t.subset_token_labels)
                    annotation_levels[key].add(t)
        elif self._aggregate:
            for a in self._group_by:
                t = a.base_annotation
                if isinstance(t, DiscourseAnnotation):
                    key = getattr(self.to_find, 'discourse')
                    annotation_levels[key].add(t)
                elif isinstance(t, SpeakerAnnotation):
                    key = getattr(self.to_find, 'speaker')
                    annotation_levels[key].add(t)
                elif isinstance(t, HierarchicalAnnotation):
                    key = getattr(t.contained_annotation, t.type)
                    annotation_levels[key].add(t)
                    contained = key.contained_annotation
                    while True:
                        if not isinstance(contained, HierarchicalAnnotation):
                            break
                        if contained not in annotation_levels:
                            annotation_levels[contained] = set()
                        contained = contained.contained_annotation
                else:
                    key = getattr(self.corpus, t.type)
                    key = key.subset_type(*t.subset_type_labels)
                    key = key.subset_token(*t.subset_token_labels)
                    annotation_levels[key].add(t)
        else:
            for a in self._preload:
                if isinstance(a, DiscourseAnnotation):
                    key = getattr(self.to_find, 'discourse')
                    annotation_levels[key].add(a)
                elif isinstance(a, SpeakerAnnotation):
                    key = getattr(self.to_find, 'speaker')
                    annotation_levels[key].add(a)
                elif isinstance(a, HierarchicalAnnotation):
                    key = getattr(a.contained_annotation, a.type)
                    annotation_levels[key].add(a)
                    contained = key.contained_annotation
                    while True:
                        if not isinstance(contained, HierarchicalAnnotation):
                            break
                        if contained not in annotation_levels:
                            annotation_levels[contained] = set()
                        contained = contained.contained_annotation
                elif isinstance(a, QuerySubAnnotation):
                    a = a.annotation
                    if isinstance(a, SubPathAnnotation):
                        continue
                    key = getattr(self.corpus, a.type)
                    annotation_levels[key].add(a)

                elif isinstance(a, SubPathAnnotation):
                    a = a.annotation
                    key = getattr(self.corpus, a.type)
                    key = key.subset_type(*a.subset_type_labels)
                    key = key.subset_token(*a.subset_token_labels)
                    annotation_levels[key].add(a)
                else:
                    key = getattr(self.corpus, a.type)
                    key = key.subset_type(*a.subset_type_labels)
                    key = key.subset_token(*a.subset_token_labels)
                    annotation_levels[key].add(a)
        return annotation_levels

    def times(self, begin_name = None, end_name = None):
        """
        Add columns for the beginnings and ends of the searched for annotations to
        the output.

        Parameters
        ----------
        begin_name : str, optional
            Specify the name of the column for beginnings, defaults to
            "begin"
        end_name : str, optional
            Specify the name of the column for ends, defaults to
            "end"
        """
        if begin_name is None:
            begin_name = 'begin'
        if end_name is None:
            end_name = 'end'
        self = self.columns(self.to_find.begin.column_name(begin_name))
        self = self.columns(self.to_find.end.column_name(end_name))
        return self

    def duration(self):
        """
        Add a column for the durations of the annotations to the output
        named "duration".
        """
        self.columns(self.to_find.duration.column_name('duration'))
        return self

    def all(self):
        """
        Returns all results for the query

        Returns
        -------
        res_list : list
            a list of results from the query
        """
        if self._acoustic_columns:
            for a in self._acoustic_columns:
                discourse_found = False
                speaker_found = False
                begin_found = False
                end_found = False
                for c in self._columns + self._hidden_columns:
                    if a.annotation.discourse == c.base_annotation and \
                        c.label == 'name':
                        a.discourse_alias = c.output_label
                        discourse_found = True
                    if a.annotation.speaker == c.base_annotation and \
                        c.label == 'name':
                        a.speaker_alias = c.output_label
                        speaker_found = True
                    elif a.annotation == c.base_annotation and \
                        c.label == 'begin':
                        a.begin_alias = c.output_label
                        begin_found = True
                    elif a.annotation == c.base_annotation and \
                        c.label == 'end':
                        a.end_alias = c.output_label
                        end_found = True
                if not discourse_found:
                    self._hidden_columns.append(a.annotation.discourse.name.column_name(a.discourse_alias))
                if not speaker_found:
                    self._hidden_columns.append(a.annotation.speaker.name.column_name(a.speaker_alias))
                if not begin_found:
                    self._hidden_columns.append(a.annotation.begin.column_name(a.begin_alias))
                if not end_found:
                    self._hidden_columns.append(a.annotation.end.column_name(a.end_alias))

        return QueryResults(self)

    def to_csv(self, path):
        """
        Same as ``all``, but the results of the query are output to the
        specified path as a CSV file.
        """
        self.all().to_csv(path)

    def count(self):
        """
        Returns the number of rows in the query.
        """
        self._aggregate = [Count()]
        cypher = self.cypher()
        value = self.corpus.execute_cypher(cypher, **self.cypher_params())
        self._aggregate = []
        return value.evaluate()

    def aggregate(self, *args):
        """
        Aggregate the results of the query by a grouping factor or overall.
        Not specifying a ``group_by`` in the query will result in a single
        result for the aggregate from the whole query.
        """
        self._aggregate = args
        cypher = self.cypher()
        value = self.corpus.execute_cypher(cypher, **self.cypher_params())
        if self._group_by or any(not x.collapsing for x in self._aggregate):
            return list(value)
        elif len(self._aggregate) > 1:
            return list(value)[0]
        else:
            return value.evaluate()

    def set_type(self, *args, **kwargs):
        """
        Set properties of the returned types.
        """
        for k,v in kwargs.items():
            self._set_type[k] = v
        self._set_type_labels.extend(args)

        props_to_add = []
        for k in kwargs.keys():
            if not self.corpus.hierarchy.has_type_property(self.to_find.type, k):
                props_to_add.append((k, type(kwargs[k])))
        labels_to_add = []
        for l in args:
            if self.to_find.type not in self.corpus.hierarchy.subset_types or \
                l not in self.corpus.hierarchy.subset_types:
                labels_to_add.append(l)

        self.corpus.execute_cypher(self.cypher(), **self.cypher_params())

        if labels_to_add:
            self.corpus.hierarchy.add_type_labels(self.corpus, self.to_find.type, labels_to_add)
        if props_to_add:
            self.corpus.hierarchy.add_type_properties(self.corpus, self.to_find.type, props_to_add)
        self._set_type = {}
        self._set_type_labels = []

    def set_token(self, *args, **kwargs):
        """
        Set properties of the returned tokens.
        """
        for k,v in kwargs.items():
            self._set_token[k] = v
        self._set_token_labels.extend(args)

        props_to_add = []
        for k in kwargs.keys():
            if not self.corpus.hierarchy.has_token_property(self.to_find.type, k):
                props_to_add.append((k, type(kwargs[k])))

        labels_to_add = []
        for l in args:
            if self.to_find.type not in self.corpus.hierarchy.subset_tokens or \
                l not in self.corpus.hierarchy.subset_tokens:
                labels_to_add.append(l)
        self.corpus.execute_cypher(self.cypher(), **self.cypher_params())
        if labels_to_add:
            self.corpus.hierarchy.add_token_labels(self.corpus, self.to_find.type, labels_to_add)
        if props_to_add:
            self.corpus.hierarchy.add_token_properties(self.corpus, self.to_find.type, props_to_add)
        self._set_token = {}
        self._set_token_labels = []

    def remove_type_labels(self, *args):
        """ removes all type labels""" 
        self._remove_type_labels.extend(args)
        self.corpus.execute_cypher(self.cypher(), **self.cypher_params())

        self.corpus.hierarchy.remove_type_labels(self.corpus, self.to_find.type, args)
        self._remove_type_labels = []

    def remove_token_labels(self, *args):
        """ removes all token labels""" 
        self._remove_token_labels.extend(args)
        self.corpus.execute_cypher(self.cypher(), **self.cypher_params())

        self.corpus.hierarchy.remove_token_labels(self.corpus, self.to_find.type, args)
        self._remove_token_labels = []

    def delete(self):
        """
        Remove the results of a query from the graph.  CAUTION: this is
        irreversible.
        """
        self._delete = True
        self.corpus.execute_cypher(self.cypher(), **self.cypher_params())

    def preload(self, *args):
        self._preload.extend(args)
        return self

    def limit(self, limit):
        """ sets object limit to parameter limit """
        self._limit = limit
        return self

    def cache(self, *args):
        """ 
        
        """
        self._cache.extend(args)
        self.corpus.execute_cypher(self.cypher(), **self.cypher_params())

        props_to_add = []
        for k in args:
            k = k.output_label
            if not self.corpus.hierarchy.has_token_property(self.to_find.type, k):
                props_to_add.append((k, float))

        if props_to_add:
            self.corpus.hierarchy.add_token_properties(self.corpus, self.to_find.type, props_to_add)

class SplitQuery(GraphQuery):
    splitter = ''

    def base_query(self):
        """ sets up base query 

        Returns
        -------
        q : :class: `~polyglotdb.graph.GraphQuery`
            the base query
        """
        q = GraphQuery(self.corpus, self.to_find)
        for p in q._parameters:
            if isinstance(getattr(self, p), list):
                for x in getattr(self, p):
                    getattr(q, p).append(x)
            else:
                setattr(q, p, copy.deepcopy(getattr(self,p)))
        return q

    def split_queries(self):
        """ splits a query into multiple queries """
        attribute_name = self.splitter[:-1] #remove 's', fixme maybe?
        splitter_annotation = getattr(self.to_find, attribute_name)
        splitter_attribute = getattr(splitter_annotation, 'name')
        splitter_names = sorted(getattr(self.corpus, self.splitter))
        if self.call_back is not None:
            self.call_back(0,len(splitter_names))
        for i, x in enumerate(splitter_names):
            if self.call_back is not None:
                self.call_back(i)
                self.call_back('Processing {} {} of {} ({})...'.format(attribute_name, i, len(splitter_names), x))
            base = self.base_query()
            al = base.annotation_levels()
            add_filter = True
            if splitter_annotation in al:
                skip = False
                for c in base._criterion:
                    try:
                        if c.attribute.annotation == splitter_annotation and \
                            c.attribute.label == 'name':
                            add_filter = False
                            if c.value != x:
                                skip = True
                                break
                    except AttributeError:
                        pass
                if skip:
                    continue
            if add_filter:
                base = base.filter(splitter_attribute == x)
            yield base

    def set_pause(self):
        """ sets a pause in queries """
        for q in self.split_queries():
            if self.stop_check is not None and self.stop_check():
                return
            q.set_pause()

    def all(self):
<<<<<<< HEAD
        """ returns all results from a query """
        results = []
=======
        results = None
>>>>>>> a7997c86
        for q in self.split_queries():
            if self.stop_check is not None and self.stop_check():
                return None
            if results is None:
                r = q.all()
                results = r
            else:
                results.add_results(q)
        return results

    def delete(self):
        """ deletes the query """
        for q in self.split_queries():
            if self.stop_check is not None and self.stop_check():
                return
            q.delete()

    def cache(self, *args):
        for q in self.split_queries():
            if self.stop_check is not None and self.stop_check():
                return
            q.cache(*args)

    def set_type(self, *args, **kwargs):
        """ sets the query type"""
        for q in self.split_queries():
            if self.stop_check is not None and self.stop_check():
                return
            q.set_type(*args, **kwargs)

    def set_token(self, *args, **kwargs):
        """ sets the query token """
        for q in self.split_queries():
            if self.stop_check is not None and self.stop_check():
                return
            q.set_token(*args, **kwargs)

<<<<<<< HEAD
    def to_csv(self, path):
        """ writes the query to csv 
        
        Parameters
        ----------
        path : str
            where the csv is to be written
        """
        write = True
        for q in self.split_queries():
            if self.stop_check is not None and self.stop_check():
                return
            r = self.corpus.execute_cypher(q.cypher(), **q.cypher_params())
            if write:
                save_results(r, path, mode = 'w')
                write = False
            else:
                save_results(r, path, mode = 'a')

=======
>>>>>>> a7997c86
class SpeakerGraphQuery(SplitQuery):
    splitter = 'speakers'

class DiscourseGraphQuery(SplitQuery):
    splitter = 'discourses'<|MERGE_RESOLUTION|>--- conflicted
+++ resolved
@@ -593,7 +593,7 @@
         self._set_token_labels = []
 
     def remove_type_labels(self, *args):
-        """ removes all type labels""" 
+        """ removes all type labels"""
         self._remove_type_labels.extend(args)
         self.corpus.execute_cypher(self.cypher(), **self.cypher_params())
 
@@ -601,7 +601,7 @@
         self._remove_type_labels = []
 
     def remove_token_labels(self, *args):
-        """ removes all token labels""" 
+        """ removes all token labels"""
         self._remove_token_labels.extend(args)
         self.corpus.execute_cypher(self.cypher(), **self.cypher_params())
 
@@ -626,8 +626,8 @@
         return self
 
     def cache(self, *args):
-        """ 
-        
+        """
+
         """
         self._cache.extend(args)
         self.corpus.execute_cypher(self.cypher(), **self.cypher_params())
@@ -645,7 +645,7 @@
     splitter = ''
 
     def base_query(self):
-        """ sets up base query 
+        """ sets up base query
 
         Returns
         -------
@@ -702,12 +702,8 @@
             q.set_pause()
 
     def all(self):
-<<<<<<< HEAD
         """ returns all results from a query """
-        results = []
-=======
         results = None
->>>>>>> a7997c86
         for q in self.split_queries():
             if self.stop_check is not None and self.stop_check():
                 return None
@@ -745,28 +741,6 @@
                 return
             q.set_token(*args, **kwargs)
 
-<<<<<<< HEAD
-    def to_csv(self, path):
-        """ writes the query to csv 
-        
-        Parameters
-        ----------
-        path : str
-            where the csv is to be written
-        """
-        write = True
-        for q in self.split_queries():
-            if self.stop_check is not None and self.stop_check():
-                return
-            r = self.corpus.execute_cypher(q.cypher(), **q.cypher_params())
-            if write:
-                save_results(r, path, mode = 'w')
-                write = False
-            else:
-                save_results(r, path, mode = 'a')
-
-=======
->>>>>>> a7997c86
 class SpeakerGraphQuery(SplitQuery):
     splitter = 'speakers'
 
