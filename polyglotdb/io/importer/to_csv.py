import csv
import os
from collections import defaultdict

def write_csv_file(path, header, data):
    with open(path, 'w', newline = '') as f:
        writer = csv.DictWriter(f, header, delimiter = ',')
        writer.writeheader()
        for d in data:
            writer.writerow(d)

def data_to_type_csvs(corpus_context, types, type_headers):
    """
    Convert a types object into a CSV file 

    Parameters
    ----------
    corpus_context: :class:`~polyglotdb.corpus.CorpusContext`
        the corpus
    types : obj
        the types in the corpus
    type_headers : dict
        headers for types
    """
    directory = corpus_context.config.temporary_directory('csv')
    tfs = {}

    for k, v in type_headers.items():
        path = os.path.join(directory,'{}_type.csv'.format(k))
        header = v
        data = [dict(zip(v,t)) for t in types[k]]
        write_csv_file(path, header, data)

def data_to_graph_csvs(corpus_context, data):
    """
    Convert a DiscourseData object into CSV files for efficient loading
    of graph nodes and relationships

    Parameters
    ----------
    data : :class:`~polyglotdb.io.helper.DiscourseData`
        Data to load into a graph
    directory: str
        Full path to a directory to store CSV files
    """
    directory = corpus_context.config.temporary_directory('csv')
    rfs = {}
    for x in data.annotation_types:
        path = os.path.join(directory,'{}_{}.csv'.format(data.name, x))
        rfs[x] = open(path, 'w', newline = '', encoding = 'utf8')
    rel_writers = {}

    for k,v in rfs.items():
        token_header = ['begin', 'end', 'type_id', 'id', 'previous_id', 'speaker']
        token_header += data[k].token_property_keys
        supertype = data[k].supertype
        if supertype is not None:
            token_header.append(supertype)
        rel_writers[k] = csv.DictWriter(v, token_header, delimiter = ',')
        rel_writers[k].writeheader()

    subanno_files = {}
    subanno_writers = {}
    for k,v in data.hierarchy.subannotations.items():
        for s in v:
            path = os.path.join(directory,'{}_{}_{}.csv'.format(data.name, k, s))
            subanno_files[k,s] = open(path, 'w', newline = '', encoding = 'utf8')
            header = ['id', 'begin', 'end', 'annotation_id', 'label']
            subanno_writers[k,s] = csv.DictWriter(subanno_files[k,s], header, delimiter = ',')
            subanno_writers[k,s].writeheader()

    segment_type = data.segment_type
    for level in data.highest_to_lowest():
        for d in data[level]:
            if d.begin is None or d.end is None:
                continue
            token_additional = dict(zip(d.token_keys(), d.token_values()))
            if d.super_id is not None:
                token_additional[data[level].supertype] = d.super_id
            rel_writers[level].writerow(dict(begin = d.begin, end = d.end,
                             type_id = d.sha(corpus = corpus_context.corpus_name),
                             id = d.id, speaker = d.speaker,
                             previous_id = d.previous_id,
                            **token_additional))
            if d.subannotations:
                for sub in d.subannotations:
                    row = {'begin': sub.begin, 'end':sub.end, 'label': sub.label,
                            'annotation_id': d.id, 'id': sub.id}
                    subanno_writers[level, sub.type].writerow(row)

    for x in rfs.values():
        x.close()
    for x in subanno_files.values():
        x.close()

<<<<<<< HEAD
def time_data_to_csvs(type, directory, discourse, timed_data):
    """
    Convert time data into a CSV file 

    Parameters
    ----------
    type : obj
        the type of data
    directory : str 
        path to the directory
    discourse : str
        the name of the discourse
    timed_data : list
        the timing data
    """
    with open(os.path.join(directory, '{}_{}.csv'.format(discourse, type)), 'w') as f:
        for t in timed_data:
            f.write('{},{},{}\n'.format(t[0], t[1], uuid1()))
=======
def utterance_data_to_csvs(corpus_context, data, discourse):
    path = os.path.join(corpus_context.config.temporary_directory('csv'),
                        '{}_utterance.csv'.format(discourse))
    header = ['id', 'prev_id', 'begin_word_id', 'end_word_id']
    write_csv_file(path, header, data)
>>>>>>> a7997c86

def syllables_data_to_csvs(corpus_context, data, split_name):
    """
    Convert syllable data into a CSV file 

    Parameters
    ----------
    corpus_context: :class:`~polyglotdb.corpus.CorpusContext`
        the corpus object
    data : :class:`~polyglotdb.io.helper.DiscourseData`
        Data to load into a graph
    split_name : str
        identifier of the file to load
    
    """
    path = os.path.join(corpus_context.config.temporary_directory('csv'),
                        '{}_syllable.csv'.format(split_name))
    header = ['id', 'prev_id', 'vowel_id', 'onset_id', 'coda_id', 'begin', 'end', 'label', 'type_id']
    write_csv_file(path, header, data)

def nonsyls_data_to_csvs(corpus_context, data, split_name):
    """
    Convert non-syllable data into a CSV file 

    Parameters
    ----------
    corpus_context:class:`~polyglotdb.corpus.CorpusContext`
        the corpus object
    data : :class:`~polyglotdb.io.helper.DiscourseData`
        Data to load into a graph
    split_name : str
        identifier of the file to load
    
    """
    path = os.path.join(corpus_context.config.temporary_directory('csv'),
                        '{}_nonsyl.csv'.format(split_name))
    header = ['id', 'prev_id', 'break', 'onset_id', 'coda_id', 'begin', 'end', 'label', 'type_id']
    write_csv_file(path, header, data)


def subannotations_data_to_csv(corpus_context, type, data):
    """
    Convert subannotation data into a CSV file 

    Parameters
    ----------
    corpus_context: :class:`~polyglotdb.corpus.CorpusContext`
        the corpus object
    data : :class:`~polyglotdb.io.helper.DiscourseData`
        Data to load into a graph
    type : str
        identifier of the file to load
    
    """
    path = os.path.join(corpus_context.config.temporary_directory('csv'),
                        '{}_subannotations.csv'.format(type))
    header = sorted(data[0].keys())
    write_csv_file(path, header, data)

def lexicon_data_to_csvs(corpus_context, data, case_sensitive = False):
    """
    Convert lexicon data into a CSV file 

    Parameters
    ----------
    corpus_context: :class:`~polyglotdb.corpus.CorpusContext`
        the corpus object
    data : :class:`~polyglotdb.io.helper.DiscourseData`
        Data to load into a graph
    case_sensitive : boolean
        defaults to False
    """
    directory = corpus_context.config.temporary_directory('csv')
    with open(os.path.join(directory, 'lexicon_import.csv'), 'w') as f:
        header = ['label'] + sorted(next(iter(data.values())).keys())
        writer = csv.DictWriter(f, header, delimiter = ',')
        writer.writeheader()
        for k,v in sorted(data.items()):
            if not case_sensitive:
                k = '(?i)' + k
            v['label'] = k
            writer.writerow(v)

def feature_data_to_csvs(corpus_context, data):
     """
    Convert feature data into a CSV file 

    Parameters
    ----------
    corpus_context: :class:`~polyglotdb.corpus.CorpusContext`
        the corpus object
    data : :class:`~polyglotdb.io.helper.DiscourseData`
        Data to load into a graph
    """
    directory = corpus_context.config.temporary_directory('csv')
    with open(os.path.join(directory, 'feature_import.csv'), 'w') as f:
        header = ['label'] + sorted(next(iter(data.values())).keys())
        writer = csv.DictWriter(f, header, delimiter = ',')
        writer.writeheader()
        for k,v in sorted(data.items()):
            v['label'] = k
            writer.writerow(v)

def speaker_data_to_csvs(corpus_context, data):
     """
    Convert speaker data into a CSV file 

    Parameters
    ----------
    corpus_context: :class:`~polyglotdb.corpus.CorpusContext`
        the corpus object
    data : :class:`~polyglotdb.io.helper.DiscourseData`
        Data to load into a graph
    """
    directory = corpus_context.config.temporary_directory('csv')
    with open(os.path.join(directory, 'speaker_import.csv'), 'w') as f:
        header = ['name'] + sorted(next(iter(data.values())).keys())
        writer = csv.DictWriter(f, header, delimiter = ',')
        writer.writeheader()
        for k,v in sorted(data.items()):
            v['name'] = k
            writer.writerow(v)

def discourse_data_to_csvs(corpus_context, data):
     """
    Convert discourse data into a CSV file 

    Parameters
    ----------
    corpus_context: :class:`~polyglotdb.corpus.CorpusContext`
        the corpus object
    data : :class:`~polyglotdb.io.helper.DiscourseData`
        Data to load into a graph
    type : str
        identifier of the file to load   
    """
    directory = corpus_context.config.temporary_directory('csv')
    with open(os.path.join(directory, 'discourse_import.csv'), 'w') as f:
        header = ['name'] + sorted(next(iter(data.values())).keys())
        writer = csv.DictWriter(f, header, delimiter = ',')
        writer.writeheader()
        for k,v in sorted(data.items()):
            v['name'] = k
            writer.writerow(v)<|MERGE_RESOLUTION|>--- conflicted
+++ resolved
@@ -11,7 +11,7 @@
 
 def data_to_type_csvs(corpus_context, types, type_headers):
     """
-    Convert a types object into a CSV file 
+    Convert a types object into a CSV file
 
     Parameters
     ----------
@@ -93,36 +93,29 @@
     for x in subanno_files.values():
         x.close()
 
-<<<<<<< HEAD
-def time_data_to_csvs(type, directory, discourse, timed_data):
-    """
-    Convert time data into a CSV file 
+def utterance_data_to_csvs(corpus_context, data, discourse):
+    """
+    Convert time data into a CSV file
 
     Parameters
     ----------
     type : obj
         the type of data
-    directory : str 
+    directory : str
         path to the directory
     discourse : str
         the name of the discourse
     timed_data : list
         the timing data
     """
-    with open(os.path.join(directory, '{}_{}.csv'.format(discourse, type)), 'w') as f:
-        for t in timed_data:
-            f.write('{},{},{}\n'.format(t[0], t[1], uuid1()))
-=======
-def utterance_data_to_csvs(corpus_context, data, discourse):
     path = os.path.join(corpus_context.config.temporary_directory('csv'),
                         '{}_utterance.csv'.format(discourse))
     header = ['id', 'prev_id', 'begin_word_id', 'end_word_id']
     write_csv_file(path, header, data)
->>>>>>> a7997c86
 
 def syllables_data_to_csvs(corpus_context, data, split_name):
     """
-    Convert syllable data into a CSV file 
+    Convert syllable data into a CSV file
 
     Parameters
     ----------
@@ -132,7 +125,7 @@
         Data to load into a graph
     split_name : str
         identifier of the file to load
-    
+
     """
     path = os.path.join(corpus_context.config.temporary_directory('csv'),
                         '{}_syllable.csv'.format(split_name))
@@ -141,7 +134,7 @@
 
 def nonsyls_data_to_csvs(corpus_context, data, split_name):
     """
-    Convert non-syllable data into a CSV file 
+    Convert non-syllable data into a CSV file
 
     Parameters
     ----------
@@ -151,7 +144,7 @@
         Data to load into a graph
     split_name : str
         identifier of the file to load
-    
+
     """
     path = os.path.join(corpus_context.config.temporary_directory('csv'),
                         '{}_nonsyl.csv'.format(split_name))
@@ -161,7 +154,7 @@
 
 def subannotations_data_to_csv(corpus_context, type, data):
     """
-    Convert subannotation data into a CSV file 
+    Convert subannotation data into a CSV file
 
     Parameters
     ----------
@@ -171,7 +164,7 @@
         Data to load into a graph
     type : str
         identifier of the file to load
-    
+
     """
     path = os.path.join(corpus_context.config.temporary_directory('csv'),
                         '{}_subannotations.csv'.format(type))
@@ -180,7 +173,7 @@
 
 def lexicon_data_to_csvs(corpus_context, data, case_sensitive = False):
     """
-    Convert lexicon data into a CSV file 
+    Convert lexicon data into a CSV file
 
     Parameters
     ----------
@@ -204,7 +197,7 @@
 
 def feature_data_to_csvs(corpus_context, data):
      """
-    Convert feature data into a CSV file 
+    Convert feature data into a CSV file
 
     Parameters
     ----------
@@ -224,7 +217,7 @@
 
 def speaker_data_to_csvs(corpus_context, data):
      """
-    Convert speaker data into a CSV file 
+    Convert speaker data into a CSV file
 
     Parameters
     ----------
@@ -244,7 +237,7 @@
 
 def discourse_data_to_csvs(corpus_context, data):
      """
-    Convert discourse data into a CSV file 
+    Convert discourse data into a CSV file
 
     Parameters
     ----------
@@ -253,7 +246,7 @@
     data : :class:`~polyglotdb.io.helper.DiscourseData`
         Data to load into a graph
     type : str
-        identifier of the file to load   
+        identifier of the file to load
     """
     directory = corpus_context.config.temporary_directory('csv')
     with open(os.path.join(directory, 'discourse_import.csv'), 'w') as f:
