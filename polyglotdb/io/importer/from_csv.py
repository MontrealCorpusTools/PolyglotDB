
import os
import logging
import time

def make_path_safe(path):
    return path.replace('\\','/').replace(' ','%20')

# Use planner=rule to avoid non-use of unique constraints

def import_type_csvs(corpus_context, type_headers):
    """
    Imports types into corpus from csv files

    Parameters
    ----------
    corpus_context: :class:`~polyglotdb.corpus.CorpusContext`
        the corpus to import into
    type_headers : list
        a list of type files
    """
    log = logging.getLogger('{}_loading'.format(corpus_context.corpus_name))
    prop_temp = '''{name}: csvLine.{name}'''
    for at, h in type_headers.items():
        path = os.path.join(corpus_context.config.temporary_directory('csv'),
                            '{}_type.csv'.format(at))
        type_path = 'file:///{}'.format(make_path_safe(path))

        corpus_context.execute_cypher('CREATE CONSTRAINT ON (node:%s_type) ASSERT node.id IS UNIQUE' % at)

        properties = []
        for x in h:
            properties.append(prop_temp.format(name=x))
        if properties:
            type_prop_string = ', '.join(properties)
        else:
            type_prop_string = ''
        type_import_statement = '''CYPHER planner=rule USING PERIODIC COMMIT 2000
LOAD CSV WITH HEADERS FROM "{path}" AS csvLine
MERGE (n:{annotation_type}_type:{corpus_name} {{ {type_property_string} }})
        '''
        kwargs = {'path': type_path, 'annotation_type': at,
                    'type_property_string': type_prop_string,
                    'corpus_name': corpus_context.cypher_safe_name}
        statement = type_import_statement.format(**kwargs)
        log.info('Loading {} types...'.format(at))
        begin = time.time()
        try:
            corpus_context.execute_cypher(statement)
            corpus_context.execute_cypher('CREATE INDEX ON :%s_type(label)' % (at,))
            for x in h:
                if x != 'id':
                    corpus_context.execute_cypher('CREATE INDEX ON :%s_type(%s)' % (at, x))
        except:
            raise
        #finally:
        #    with open(path, 'w'):
        #        pass
            #os.remove(path) # FIXME Neo4j 2.3 does not release files

        log.info('Finished loading {} types!'.format(at))
        log.debug('{} type loading took: {} seconds.'.format(at, time.time() - begin))


def import_csvs(corpus_context, data, call_back = None, stop_check = None):
    """
    Loads data from a csv file

    Parameters
    ----------
    corpus_context: :class:`~polyglotdb.corpus.CorpusContext`
        the corpus to load into
    data : :class:`~polyglotdb.io.helper.DiscourseData`
        the data object
    """
    log = logging.getLogger('{}_loading'.format(corpus_context.corpus_name))
    log.info('Beginning to import {} into the graph database...'.format(data.name))
    initial_begin = time.time()
    name, annotation_types = data.name, data.annotation_types

    prop_temp = '''{name}: csvLine.{name}'''

    directory = corpus_context.config.temporary_directory('csv')
    speakers = corpus_context.speakers
    annotation_types = data.highest_to_lowest()
    if call_back is not None:
        call_back('Importing data...')
        call_back(0,len(speakers) * len(annotation_types))
        cur = 0
    for i, s in enumerate(speakers):
        if call_back is not None:
            call_back('Importing data for speaker {} of {} ({})...'.format(i, len(speakers), s))
        for at in annotation_types:
            if stop_check is not None and stop_check():
                return
            if call_back is not None:
                call_back(cur)
                cur += 1
            path = os.path.join(directory, '{}_{}.csv'.format(s, at))
            rel_path = 'file:///{}'.format(make_path_safe(path))

            corpus_context.execute_cypher('CREATE CONSTRAINT ON (node:%s) ASSERT node.id IS UNIQUE' % at)

            properties = []

            for x in data[at].token_property_keys:
                properties.append(prop_temp.format(name=x))
                corpus_context.execute_cypher('CREATE INDEX ON :%s(%s)' % (at, x))
            st = data[at].supertype
            if properties:
                token_prop_string = ', ' + ', '.join(properties)
            else:
                token_prop_string = ''
            if st is not None:
                rel_import_statement = '''CYPHER planner=rule USING PERIODIC COMMIT 4000
        LOAD CSV WITH HEADERS FROM '{path}' AS csvLine
        MATCH (n:{annotation_type}_type:{corpus_name} {{id: csvLine.type_id}}), (super:{stype}:{corpus_name} {{id: csvLine.{stype}}}),
        (d:Discourse:{corpus_name} {{name: csvLine.discourse}}),
        (s:Speaker:{corpus_name} {{name: csvLine.speaker}})
        CREATE (t:{annotation_type}:{corpus_name}:speech {{id: csvLine.id, begin: toFloat(csvLine.begin),
                                    end: toFloat(csvLine.end){token_property_string} }}),
                                    (t)-[:is_a]->(n),
                                    (t)-[:contained_by]->(super),
                                    (t)-[:spoken_in]->(d),
                                    (t)-[:spoken_by]->(s)
        WITH t, csvLine
        MATCH (p:{annotation_type}:{corpus_name}:speech {{id: csvLine.previous_id}})
        CREATE (p)-[:precedes]->(t)
        '''
                kwargs = {'path': rel_path, 'annotation_type': at,
                            'token_property_string': token_prop_string,
                            'corpus_name': corpus_context.cypher_safe_name,
                            'stype':st}
            else:

                rel_import_statement = '''CYPHER planner=rule USING PERIODIC COMMIT 4000
        LOAD CSV WITH HEADERS FROM '{path}' AS csvLine
        MATCH (n:{annotation_type}_type:{corpus_name} {{id: csvLine.type_id}}),
        (d:Discourse:{corpus_name} {{name: csvLine.discourse}}),
        (s:Speaker:{corpus_name} {{ name: csvLine.speaker}})
        CREATE (t:{annotation_type}:{corpus_name}:speech {{id: csvLine.id, begin: toFloat(csvLine.begin),
                                    end: toFloat(csvLine.end){token_property_string} }}),
                                    (t)-[:is_a]->(n),
                                    (t)-[:spoken_in]->(d),
                                    (t)-[:spoken_by]->(s)
        WITH t, csvLine
        MATCH (p:{annotation_type}:{corpus_name}:speech {{id: csvLine.previous_id}})
        CREATE (p)-[:precedes]->(t)
        '''
                kwargs = {'path': rel_path, 'annotation_type': at,
                            'token_property_string': token_prop_string,
                            'corpus_name': corpus_context.cypher_safe_name}
            statement = rel_import_statement.format(**kwargs)
            log.info('Loading {} relationships...'.format(at))
            begin = time.time()
            try:
                corpus_context.execute_cypher(statement)
                corpus_context.execute_cypher('CREATE INDEX ON :%s(begin)' % (at,))
                corpus_context.execute_cypher('CREATE INDEX ON :%s(end)' % (at,))
            except:
                raise
            #finally:
            #    with open(path, 'w'):
            #        pass
                #os.remove(path) # FIXME Neo4j 2.3 does not release files
            log.info('Finished loading {} relationships!'.format(at))
            log.debug('{} relationships loading took: {} seconds.'.format(at, time.time() - begin))

    log.info('Finished importing {} into the graph database!'.format(data.name))
    log.debug('Graph importing took: {} seconds'.format(time.time() - initial_begin))


    for sp in corpus_context.speakers:
        for k,v in data.hierarchy.subannotations.items():
            for s in v:
                path = os.path.join(directory,'{}_{}_{}.csv'.format(sp, k, s))
                corpus_context.execute_cypher('CREATE CONSTRAINT ON (node:%s) ASSERT node.id IS UNIQUE' % s)
                sub_path = 'file:///{}'.format(make_path_safe(path))

                rel_import_statement = '''CYPHER planner=rule USING PERIODIC COMMIT 1000
    LOAD CSV WITH HEADERS FROM "{path}" AS csvLine
    MATCH (n:{annotation_type} {{id: csvLine.annotation_id}})
    CREATE (t:{subannotation_type}:{corpus_name}:speech {{id: csvLine.id, begin: toFloat(csvLine.begin),
                                end: toFloat(csvLine.end), label: CASE csvLine.label WHEN NULL THEN '' ELSE csvLine.label END  }})
    CREATE (t)-[:annotates]->(n)'''
                kwargs = {'path': sub_path, 'annotation_type': k,
                            'subannotation_type': s,
                            'corpus_name': corpus_context.cypher_safe_name}
                statement = rel_import_statement.format(**kwargs)
                try:
                    corpus_context.execute_cypher(statement)
                except:
                    raise
                #finally:
                    #with open(path, 'w'):
                    #    pass
                    #os.remove(path) # FIXME Neo4j 2.3 does not release files


def import_lexicon_csvs(corpus_context, typed_data, case_sensitive = False):
    """
    Import a lexicon from csv file

    Parameters
    ----------
    corpus_context: :class:`~polyglotdb.corpus.CorpusContext`
        the corpus to load into
    typed_data : dict
        the data
    case_sensitive : boolean
        defaults to false

    """
    string_set_template = 'n.{name} = csvLine.{name}'
    float_set_template = 'n.{name} = toFloat(csvLine.{name})'
    int_set_template = 'n.{name} = toInt(csvLine.{name})'
    bool_set_template = '''n.{name} = (CASE WHEN csvLine.{name} = 'False' THEN false ELSE true END)'''
    properties = []
    for h, v in typed_data.items():
        if v == int:
            template = int_set_template
        elif v == bool:
            template = bool_set_template
        elif v == float:
            template = float_set_template
        else:
            template = string_set_template
        properties.append(template.format(name = h))
    properties = ',\n'.join(properties)
    directory = corpus_context.config.temporary_directory('csv')
    path = os.path.join(directory,'lexicon_import.csv')
    lex_path = 'file:///{}'.format(make_path_safe(path))
    if case_sensitive:
        import_statement = '''CYPHER planner=rule USING PERIODIC COMMIT 3000
    LOAD CSV WITH HEADERS FROM "{path}" AS csvLine
    with csvLine
    MATCH (n:{word_type}_type:{corpus_name}) where n.label = csvLine.label
    SET {new_properties}'''
    else:
        import_statement = '''CYPHER planner=rule USING PERIODIC COMMIT 3000
    LOAD CSV WITH HEADERS FROM "{path}" AS csvLine
    MATCH (n:{word_type}_type:{corpus_name}) where n.label =~ csvLine.label
    SET {new_properties}'''

    statement = import_statement.format(path = lex_path,
                                corpus_name = corpus_context.cypher_safe_name,
                                word_type = corpus_context.word_name,
                                new_properties = properties)
    corpus_context.execute_cypher(statement)
    for h, v in typed_data.items():
        corpus_context.execute_cypher('CREATE INDEX ON :%s(%s)' % (corpus_context.word_name,h))
    #os.remove(path) # FIXME Neo4j 2.3 does not release files


def import_feature_csvs(corpus_context, typed_data):
    """
    Import features from csv file

    Parameters
    ----------
    corpus_context: :class:`~polyglotdb.corpus.CorpusContext`
        the corpus to load into
    typed_data : dict
        the data
    """
    string_set_template = 'n.{name} = csvLine.{name}'
    float_set_template = 'n.{name} = toFloat(csvLine.{name})'
    int_set_template = 'n.{name} = toInt(csvLine.{name})'
    bool_set_template = '''n.{name} = (CASE WHEN csvLine.{name} = 'False' THEN false ELSE true END)'''
    properties = []
    for h, v in typed_data.items():
        if v == int:
            template = int_set_template
        elif v == bool:
            template = bool_set_template
        elif v == float:
            template = float_set_template
        else:
            template = string_set_template
        properties.append(template.format(name = h))
    properties = ',\n'.join(properties)
    directory = corpus_context.config.temporary_directory('csv')
    path = os.path.join(directory,'feature_import.csv')
    feat_path = 'file:///{}'.format(make_path_safe(path))
    import_statement = '''CYPHER planner=rule
    LOAD CSV WITH HEADERS FROM "{path}" AS csvLine
    MATCH (n:{phone_type}_type:{corpus_name}) where n.label = csvLine.label
    SET {new_properties}'''

    statement = import_statement.format(path = feat_path,
                                corpus_name = corpus_context.cypher_safe_name,
                                phone_type = corpus_context.phone_name,
                                new_properties = properties)
    corpus_context.execute_cypher(statement)
    for h, v in typed_data.items():
        corpus_context.execute_cypher('CREATE INDEX ON :%s(%s)' % (corpus_context.phone_name,h))
    #os.remove(path) # FIXME Neo4j 2.3 does not release files

def import_syllable_enrichment_csvs(corpus_context, typed_data):
    """
<<<<<<< HEAD
    Import syllable features from csv file
=======
    Import features from csv file
>>>>>>> 8864df36

    Parameters
    ----------
    corpus_context: :class:`~polyglotdb.corpus.CorpusContext`
        the corpus to load into
    typed_data : dict
        the data
    """
    string_set_template = 'n.{name} = csvLine.{name}'
    float_set_template = 'n.{name} = toFloat(csvLine.{name})'
    int_set_template = 'n.{name} = toInt(csvLine.{name})'
    bool_set_template = '''n.{name} = (CASE WHEN csvLine.{name} = 'False' THEN false ELSE true END)'''
    properties = []
    for h, v in typed_data.items():
        if v == int:
            template = int_set_template
        elif v == bool:
            template = bool_set_template
        elif v == float:
            template = float_set_template
        else:
            template = string_set_template
        properties.append(template.format(name = h))
    properties = ',\n'.join(properties)
    directory = corpus_context.config.temporary_directory('csv')
    path = os.path.join(directory,'syllable_import.csv')
    syl_path = 'file:///{}'.format(make_path_safe(path))
    import_statement = '''CYPHER planner=rule
    LOAD CSV WITH HEADERS FROM "{path}" AS csvLine
    MATCH (n:{phone_type}_type:{corpus_name}) where n.label = csvLine.label
    SET {new_properties}'''

    statement = import_statement.format(path = syl_path,
                                corpus_name = corpus_context.cypher_safe_name,
                                phone_type = "syllable",
                                new_properties = properties)
    corpus_context.execute_cypher(statement)
    for h, v in typed_data.items():
        corpus_context.execute_cypher('CREATE INDEX ON :%s(%s)' % ("syllable",h))

def import_speaker_csvs(corpus_context, typed_data):
    """
    Import a speaker from csv file

    Parameters
    ----------
    corpus_context: :class:`~polyglotdb.corpus.CorpusContext`
        the corpus to load into
    typed_data : dict
        the data
    """
    string_set_template = 'n.{name} = csvLine.{name}'
    float_set_template = 'n.{name} = toFloat(csvLine.{name})'
    int_set_template = 'n.{name} = toInt(csvLine.{name})'
    bool_set_template = '''n.{name} = (CASE WHEN csvLine.{name} = 'False' THEN false ELSE true END)'''
    properties = []
    for h, v in typed_data.items():
        if v == int:
            template = int_set_template
        elif v == bool:
            template = bool_set_template
        elif v == float:
            template = float_set_template
        else:
            template = string_set_template
        properties.append(template.format(name = h))
    properties = ',\n'.join(properties)
    directory = corpus_context.config.temporary_directory('csv')
    path = os.path.join(directory,'speaker_import.csv')
    feat_path = 'file:///{}'.format(make_path_safe(path))
    import_statement = '''CYPHER planner=rule
    LOAD CSV WITH HEADERS FROM "{path}" AS csvLine
    MATCH (n:Speaker:{corpus_name}) where n.name = csvLine.name
    SET {new_properties}'''

    statement = import_statement.format(path = feat_path,
                                corpus_name = corpus_context.cypher_safe_name,
                                new_properties = properties)
    corpus_context.execute_cypher(statement)
    for h, v in typed_data.items():
        corpus_context.execute_cypher('CREATE INDEX ON :Speaker(%s)' % h)
    #os.remove(path) # FIXME Neo4j 2.3 does not release files

def import_discourse_csvs(corpus_context, typed_data):
    """
    Import a discourse from csv file

    Parameters
    ----------
    corpus_context: :class:`~polyglotdb.corpus.CorpusContext`
        the corpus to load into
    typed_data : dict
        the data
    """
    string_set_template = 'n.{name} = csvLine.{name}'
    float_set_template = 'n.{name} = toFloat(csvLine.{name})'
    int_set_template = 'n.{name} = toInt(csvLine.{name})'
    bool_set_template = '''n.{name} = (CASE WHEN csvLine.{name} = 'False' THEN false ELSE true END)'''
    properties = []
    for h, v in typed_data.items():
        if v == int:
            template = int_set_template
        elif v == bool:
            template = bool_set_template
        elif v == float:
            template = float_set_template
        else:
            template = string_set_template
        properties.append(template.format(name = h))
    properties = ',\n'.join(properties)
    directory = corpus_context.config.temporary_directory('csv')
    path = os.path.join(directory,'discourse_import.csv')
    feat_path = 'file:///{}'.format(make_path_safe(path))
    import_statement = '''CYPHER planner=rule
    LOAD CSV WITH HEADERS FROM "{path}" AS csvLine
    MATCH (n:Discourse:{corpus_name}) where n.name = csvLine.name
    SET {new_properties}'''

    statement = import_statement.format(path = feat_path,
                                corpus_name = corpus_context.cypher_safe_name,
                                new_properties = properties)
    corpus_context.execute_cypher(statement)
    for h, v in typed_data.items():
        corpus_context.execute_cypher('CREATE INDEX ON :Discourse(%s)' % h)
    #os.remove(path) # FIXME Neo4j 2.3 does not release files

def import_utterance_csv(corpus_context, call_back = None, stop_check = None):
    """
    Import an utterance from csv file

    Parameters
    ----------
    corpus_context: :class:`~polyglotdb.corpus.CorpusContext`
        the corpus to load into
    discourse : str
        the discourse the utterance is in
    """
    speakers = corpus_context.speakers
    if call_back is not None:
        call_back('Importing data...')
        call_back(0,len(speakers))
    corpus_context.execute_cypher('CREATE CONSTRAINT ON (node:utterance) ASSERT node.id IS UNIQUE')
    corpus_context.execute_cypher('CREATE INDEX ON :utterance(begin)')
    corpus_context.execute_cypher('CREATE INDEX ON :utterance(end)')
    for i, s in enumerate(speakers):
        if stop_check is not None and stop_check():
            return
        if call_back is not None:
            call_back('Importing data for speaker {} of {} ({})...'.format(i, len(speakers), s))
            call_back(i)

        path = os.path.join(corpus_context.config.temporary_directory('csv'), '{}_utterance.csv'.format(s))
        csv_path = 'file:///{}'.format(make_path_safe(path))

        statement = '''CYPHER planner=rule USING PERIODIC COMMIT 1000
                LOAD CSV WITH HEADERS FROM "{path}" AS csvLine
                MATCH (d:Discourse:{corpus})<-[:spoken_in]-(begin:{word_type}:{corpus}:speech {{id: csvLine.begin_word_id}})-[:spoken_by]->(s:Speaker:{corpus})
                OPTIONAL MATCH (d)<-[:spoken_in]-(end:{word_type}:{corpus}:speech {{id: csvLine.end_word_id}})
                CREATE (utt:utterance:{corpus}:speech {{id: csvLine.id, begin: begin.begin, end: end.end}})-[:is_a]->(u_type:utterance_type:{corpus}),
                    (d)<-[:spoken_in]-(utt),
                    (s)<-[:spoken_by]-(utt)
                WITH utt, begin, end, csvLine

                OPTIONAL MATCH (prev:utterance {{id:csvLine.prev_id}})
                FOREACH (o IN CASE WHEN prev IS NOT NULL THEN [prev] ELSE [] END |
                  CREATE (prev)-[:precedes]->(utt)
                )
                WITH utt, begin, end
                MATCH path = shortestPath((begin)-[:precedes*0..]->(end))
                WITH utt, begin, end, nodes(path) as words
                UNWIND words as w
                CREATE (w)-[:contained_by]->(utt)'''
        statement = statement.format(path = csv_path,
                    corpus = corpus_context.cypher_safe_name,
                        word_type = corpus_context.word_name)
        corpus_context.execute_cypher(statement)
        #os.remove(path) # FIXME Neo4j 2.3 does not release files

def import_syllable_csv(corpus_context, call_back = None, stop_check = None):
    """
    Import a syllable from csv file

    Parameters
    ----------
    corpus_context: :class:`~polyglotdb.corpus.CorpusContext`
        the corpus to load into
    split_name : str
        the identifier of the file
    """

    speakers = corpus_context.speakers
    if call_back is not None:
        call_back('Importing syllables...')
        call_back(0,len(speakers))
    corpus_context.execute_cypher('CREATE CONSTRAINT ON (node:syllable) ASSERT node.id IS UNIQUE')
    corpus_context.execute_cypher('CREATE CONSTRAINT ON (node:syllable_type) ASSERT node.id IS UNIQUE')
    corpus_context.execute_cypher('CREATE INDEX ON :syllable(begin)')
    corpus_context.execute_cypher('CREATE INDEX ON :syllable(prev_id)')
    corpus_context.execute_cypher('CREATE INDEX ON :syllable(end)')
    corpus_context.execute_cypher('CREATE INDEX ON :syllable(label)')
    corpus_context.execute_cypher('CREATE INDEX ON :syllable_type(label)')
    for i, s in enumerate(speakers):
        if stop_check is not None and stop_check():
            return
        if call_back is not None:
            call_back('Importing syllables for speaker {} of {} ({})...'.format(i, len(speakers), s))
            call_back(i)
        path = os.path.join(corpus_context.config.temporary_directory('csv'),
                            '{}_syllable.csv'.format(s))
        csv_path = 'file:///{}'.format(make_path_safe(path))


        statement = '''CYPHER planner=rule USING PERIODIC COMMIT 500
        LOAD CSV WITH HEADERS FROM "{path}" as csvLine
        MERGE (s_type:syllable_type:{corpus} {{id: csvLine.type_id}})
        ON CREATE SET s_type.label = csvLine.label
        WITH s_type, csvLine
        MATCH (n:{phone_name}:{corpus}:speech {{id: csvLine.vowel_id}})-[r:contained_by]->(w:{word_name}:{corpus}:speech),
                (n)-[:spoken_by]->(sp:Speaker),
                (n)-[:spoken_in]->(d:Discourse)
        WITH n, w, csvLine, sp, d, r,s_type
        SET n :nucleus, n.syllable_position = 'nucleus'
        WITH n, w, csvLine, sp, d, r,s_type
        DELETE r
        WITH n, w, csvLine, sp, d,s_type
        CREATE (s:syllable:{corpus}:speech {{id: csvLine.id, prev_id:csvLine.prev_id,
                            label: csvLine.label,
                            begin: toFloat(csvLine.begin), end: toFloat(csvLine.end)}}),
                (s)-[:is_a]->(s_type),
                (s)-[:contained_by]->(w),
                (n)-[:contained_by]->(s),
                (s)-[:spoken_by]->(sp),
                (s)-[:spoken_in]->(d)
        with n, w, csvLine, s
        OPTIONAL MATCH (prev:syllable {{id:csvLine.prev_id}})
        FOREACH (o IN CASE WHEN prev IS NOT NULL THEN [prev] ELSE [] END |
          CREATE (o)-[:precedes]->(s)
        )
        with n, w, csvLine, s
        OPTIONAL MATCH
                (onset:{phone_name}:{corpus} {{id: csvLine.onset_id}}),
                onspath = (onset)-[:precedes*1..10]->(n)

        with n, w,s, csvLine, onspath
        UNWIND (case when onspath is not null then nodes(onspath)[0..-1] else [null] end) as o

        OPTIONAL MATCH (o)-[r:contained_by]->(w)
        with n, w,s, csvLine, filter(x in collect(o) WHERE x is not NULL) as ons,
        filter(x in collect(r) WHERE x is not NULL) as rels
        FOREACH (o in ons | SET o :onset, o.syllable_position = 'onset')
        FOREACH (o in ons | CREATE (o)-[:contained_by]->(s))
        FOREACH (r in rels | DELETE r)
        with distinct n, w, s, csvLine
        Optional match
                (coda:{phone_name}:{corpus} {{id: csvLine.coda_id}}),
            codapath = (n)-[:precedes*1..10]->(coda)
        with n, w, s, codapath
        UNWIND (case when codapath is not null then nodes(codapath)[1..] else [null] end) as c

        OPTIONAL MATCH (c)-[r:contained_by]->(w)
        with n, w,s, filter(x in collect(c) WHERE x is not NULL) as cod,
        filter(x in collect(r) WHERE x is not NULL) as rels
        FOREACH (c in cod | SET c :coda, c.syllable_position = 'coda')
        FOREACH (c in cod | CREATE (c)-[:contained_by]->(s))
        FOREACH (r in rels | DELETE r)'''

        statement = statement.format(path = csv_path,
                    corpus = corpus_context.cypher_safe_name,
                    word_name = corpus_context.word_name,
                        phone_name = corpus_context.phone_name)
        corpus_context.execute_cypher(statement)

def import_nonsyl_csv(corpus_context, call_back = None, stop_check = None):
    """
    Import a nonsyllable from csv file

    Parameters
    ----------
    corpus_context: :class:`~polyglotdb.corpus.CorpusContext`
        the corpus to load into
    split_name : str
        the identifier of the file
    """
    speakers = corpus_context.speakers
    if call_back is not None:
        call_back('Importing degenerate syllables...')
        call_back(0,len(speakers))
    corpus_context.execute_cypher('CREATE CONSTRAINT ON (node:syllable) ASSERT node.id IS UNIQUE')
    corpus_context.execute_cypher('CREATE CONSTRAINT ON (node:syllable_type) ASSERT node.id IS UNIQUE')
    corpus_context.execute_cypher('CREATE INDEX ON :syllable(begin)')
    corpus_context.execute_cypher('CREATE INDEX ON :syllable(prev_id)')
    corpus_context.execute_cypher('CREATE INDEX ON :syllable(end)')
    corpus_context.execute_cypher('CREATE INDEX ON :syllable(label)')
    corpus_context.execute_cypher('CREATE INDEX ON :syllable_type(label)')
    for i, s in enumerate(speakers):
        if stop_check is not None and stop_check():
            return
        if call_back is not None:
            call_back('Importing degenerate syllables for speaker {} of {} ({})...'.format(i, len(speakers), s))
            call_back(i)
        path = os.path.join(corpus_context.config.temporary_directory('csv'),
                            '{}_nonsyl.csv'.format(s))
        csv_path = 'file:///{}'.format(make_path_safe(path))


        statement = '''CYPHER planner=rule USING PERIODIC COMMIT 500
        LOAD CSV WITH HEADERS FROM "{path}" as csvLine
        MERGE (s_type:syllable_type:{corpus} {{id: csvLine.type_id}})
        ON CREATE SET s_type.label = csvLine.label
        WITH s_type, csvLine
    MATCH (o:{phone_name}:{corpus}:speech {{id: csvLine.onset_id}})-[r:contained_by]->(w:{word_name}:{corpus}:speech),
                (o)-[:spoken_by]->(sp:Speaker),
                (o)-[:spoken_in]->(d:Discourse)
    WITH o, w, csvLine, sp, d, r, s_type
    DELETE r
    WITH o, w, csvLine, sp, d, s_type
    CREATE (s:syllable:{corpus}:speech {{id: csvLine.id,
                                    begin: toFloat(csvLine.begin), end: toFloat(csvLine.end),
                                    label: csvLine.label}}),
            (s)-[:is_a]->(s_type),
            (s)-[:contained_by]->(w),
            (s)-[:spoken_by]->(sp),
            (s)-[:spoken_in]->(d)
    with o, w, csvLine, s
        OPTIONAL MATCH (prev:syllable {{id:csvLine.prev_id}})
        FOREACH (pv IN CASE WHEN prev IS NOT NULL THEN [prev] ELSE [] END |
          CREATE (pv)-[:precedes]->(s)
        )
    with o, w, csvLine, s
        OPTIONAL MATCH (foll:syllable {{prev_id:csvLine.id}})
        FOREACH (fv IN CASE WHEN foll IS NOT NULL THEN [foll] ELSE [] END |
          CREATE (s)-[:precedes]->(fv)
        )
    with o, w, csvLine, s
    OPTIONAL MATCH
    (c:{phone_name}:{corpus}:speech {{id: csvLine.coda_id}})-[:contained_by]->(w),
    p = (o)-[:precedes*..10]->(c)
    with o, w, s, p, csvLine
        UNWIND (case when p is not null then nodes(p) else [o] end) as c

        OPTIONAL MATCH (c)-[r:contained_by]->(w)
        with w,s, toInt(csvLine.break) as break, filter(x in collect(c) WHERE x is not NULL) as cod,
        filter(x in collect(r) WHERE x is not NULL) as rels
        FOREACH (c in cod[break..] | SET c :coda, c.syllable_position = 'coda')
        FOREACH (c in cod[..break] | SET c :onset, c.syllable_position = 'onset')
        FOREACH (c in cod | CREATE (c)-[:contained_by]->(s))
        FOREACH (r in rels | DELETE r)'''

        statement = statement.format(path = csv_path,
                    corpus = corpus_context.cypher_safe_name,
                    word_name = corpus_context.word_name,
                        phone_name = corpus_context.phone_name
                    )
        corpus_context.execute_cypher(statement)

def import_subannotation_csv(corpus_context, type, annotated_type, props):
    """
    Import a subannotation from csv file

    Parameters
    ----------
    corpus_context: :class:`~polyglotdb.corpus.CorpusContext`
        the corpus to load into
    type : str
        the file name of the csv
    annotated_type : obj

    props : list

    """
    path = os.path.join(corpus_context.config.temporary_directory('csv'),
                        '{}_subannotations.csv'.format(type))
    csv_path = 'file:///{}'.format(make_path_safe(path))
    prop_temp = '''{name}: csvLine.{name}'''
    properties = []

    corpus_context.execute_cypher('CREATE CONSTRAINT ON (node:%s) ASSERT node.id IS UNIQUE' % type)


    for p in props:
        if p in ['id', 'annotated_id', 'begin', 'end']:
            continue
        properties.append(prop_temp.format(name = p))
    if properties:
        properties = ', ' + ', '.join(properties)
    else:
        properties = ''
    statement = '''CYPHER planner=rule USING PERIODIC COMMIT 500
    LOAD CSV WITH HEADERS FROM "{path}" AS csvLine
            MATCH (annotated:{a_type}:{corpus} {{id: csvLine.annotated_id}})
            CREATE (annotated) <-[:annotates]-(annotation:{type}:{corpus}
                {{id: csvLine.id, begin: toFloat(csvLine.begin),
                end: toFloat(csvLine.end){properties}}})
            '''
    statement = statement.format(path = csv_path,
                corpus = corpus_context.cypher_safe_name,
                    a_type = annotated_type,
                    type = type,
                    properties = properties)
    corpus_context.execute_cypher(statement)
    for p in props:
        if p in ['id', 'annotated_id']:
            continue
        corpus_context.execute_cypher('CREATE INDEX ON :%s(%s)' % (type, p))
    #os.remove(path) # FIXME Neo4j 2.3 does not release files<|MERGE_RESOLUTION|>--- conflicted
+++ resolved
@@ -298,11 +298,7 @@
 
 def import_syllable_enrichment_csvs(corpus_context, typed_data):
     """
-<<<<<<< HEAD
-    Import syllable features from csv file
-=======
     Import features from csv file
->>>>>>> 8864df36
 
     Parameters
     ----------
