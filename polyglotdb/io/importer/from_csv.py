
import os
import logging
import time

def import_type_csvs(corpus_context, type_headers):
    log = logging.getLogger('{}_loading'.format(corpus_context.corpus_name))
    prop_temp = '''{name}: csvLine.{name}'''
    for at, h in type_headers.items():
        path = os.path.join(corpus_context.config.temporary_directory('csv'),
                            '{}_type.csv'.format(at))
        type_path = 'file:///{}'.format(path.replace('\\','/'))

        corpus_context.execute_cypher('CREATE CONSTRAINT ON (node:%s_type) ASSERT node.id IS UNIQUE' % at)

        properties = []
        for x in h:
            properties.append(prop_temp.format(name=x))
        if properties:
            type_prop_string = ', '.join(properties)
        else:
            type_prop_string = ''
        type_import_statement = '''USING PERIODIC COMMIT 1000
LOAD CSV WITH HEADERS FROM "{path}" AS csvLine
MERGE (n:{annotation_type}_type:{corpus_name} {{ {type_property_string} }})
        '''
        kwargs = {'path': type_path, 'annotation_type': at,
                    'type_property_string': type_prop_string,
                    'corpus_name': corpus_context.corpus_name}
        statement = type_import_statement.format(**kwargs)
        log.info('Loading {} types...'.format(at))
        begin = time.time()
        corpus_context.execute_cypher(statement)
        corpus_context.execute_cypher('CREATE INDEX ON :%s_type(label)' % (at,))
        for x in h:
            if x != 'id':
                corpus_context.execute_cypher('CREATE INDEX ON :%s_type(%s)' % (at, x))
        log.info('Finished loading {} types!'.format(at))
        log.debug('{} type loading took: {} seconds.'.format(at, time.time() - begin))
        #os.remove(path) # FIXME Neo4j 2.3 does not release files

def import_csvs(corpus_context, data):
    log = logging.getLogger('{}_loading'.format(corpus_context.corpus_name))
    log.info('Beginning to import {} into the graph database...'.format(data.name))
    initial_begin = time.time()
    name, annotation_types = data.name, data.annotation_types

    prop_temp = '''{name}: csvLine.{name}'''

    directory = corpus_context.config.temporary_directory('csv')
    for at in data.highest_to_lowest():
        path = os.path.join(directory, '{}_{}.csv'.format(data.name, at))
        rel_path = 'file:///{}'.format(path.replace('\\','/'))

        corpus_context.execute_cypher('CREATE CONSTRAINT ON (node:%s) ASSERT node.id IS UNIQUE' % at)

        properties = []

        for x in data[at].token_property_keys:
            properties.append(prop_temp.format(name=x))
            corpus_context.execute_cypher('CREATE INDEX ON :%s(%s)' % (at, x))
        st = data[at].supertype
        if properties:
            token_prop_string = ', ' + ', '.join(properties)
        else:
            token_prop_string = ''
        if st is not None:
            rel_import_statement = '''USING PERIODIC COMMIT 3000
    LOAD CSV WITH HEADERS FROM "{path}" AS csvLine
    MATCH (n:{annotation_type}_type {{id: csvLine.type_id}}), (super:{stype}:{corpus_name} {{id: csvLine.{stype}}})
    CREATE (t:{annotation_type}:{corpus_name}:speech {{id: csvLine.id, begin: toFloat(csvLine.begin),
                                end: toFloat(csvLine.end){token_property_string} }})
    CREATE (t)-[:is_a]->(n)
    CREATE (t)-[:contained_by]->(super)
    WITH t, csvLine

    MERGE (d:Discourse:{corpus_name} {{name: {{discourse}}}})
    CREATE (t)-[:spoken_in]->(d)
    WITH t, csvLine
    MERGE (s:Speaker:{corpus_name} {{ name: CASE csvLine.speaker WHEN NULL THEN 'unknown' ELSE csvLine.speaker END }})
    CREATE (t)-[:spoken_by]->(s)
    WITH t, csvLine
    MATCH (p:{annotation_type}:{corpus_name}:speech {{id: csvLine.previous_id}})
    CREATE (p)-[:precedes]->(t)
    '''
            kwargs = {'path': rel_path, 'annotation_type': at,
                        'token_property_string': token_prop_string,
                        'corpus_name': corpus_context.corpus_name,
                        'discourse': data.name,
                        'stype':st}
        else:

            rel_import_statement = '''USING PERIODIC COMMIT 3000
    LOAD CSV WITH HEADERS FROM "{path}" AS csvLine
    MATCH (n:{annotation_type}_type {{id: csvLine.type_id}})
    CREATE (t:{annotation_type}:{corpus_name}:speech {{id: csvLine.id, begin: toFloat(csvLine.begin),
                                end: toFloat(csvLine.end){token_property_string} }})
    CREATE (t)-[:is_a]->(n)
    WITH t, csvLine
    MERGE (d:Discourse:{corpus_name} {{name: {{discourse}}}})
    CREATE (t)-[:spoken_in]->(d)
    WITH t, csvLine
    MERGE (s:Speaker:{corpus_name} {{ name: CASE csvLine.speaker WHEN NULL THEN 'unknown' ELSE csvLine.speaker END }})
    CREATE (t)-[:spoken_by]->(s)
    WITH t, csvLine
    MATCH (p:{annotation_type}:{corpus_name}:speech {{id: csvLine.previous_id}})
    CREATE (p)-[:precedes]->(t)
    '''
            kwargs = {'path': rel_path, 'annotation_type': at,
                        'token_property_string': token_prop_string,
                        'corpus_name': corpus_context.corpus_name}
        statement = rel_import_statement.format(**kwargs)
        log.info('Loading {} relationships...'.format(at))
        begin = time.time()
        corpus_context.execute_cypher(statement, discourse = data.name)
        corpus_context.execute_cypher('CREATE INDEX ON :%s(begin)' % (at,))
        corpus_context.execute_cypher('CREATE INDEX ON :%s(end)' % (at,))
        log.info('Finished loading {} relationships!'.format(at))
        log.debug('{} relationships loading took: {} seconds.'.format(at, time.time() - begin))
        #os.remove(path) # FIXME Neo4j 2.3 does not release files

    log.info('Finished importing {} into the graph database!'.format(data.name))
    log.debug('Graph importing took: {} seconds'.format(time.time() - initial_begin))


    for k,v in data.hierarchy.subannotations.items():
        for s in v:
            path = os.path.join(directory,'{}_{}_{}.csv'.format(data.name, k, s))
            corpus_context.execute_cypher('CREATE CONSTRAINT ON (node:%s) ASSERT node.id IS UNIQUE' % s)
            sub_path = 'file:///{}'.format(path.replace('\\','/'))

            rel_import_statement = '''USING PERIODIC COMMIT 3000
LOAD CSV WITH HEADERS FROM "{path}" AS csvLine
MATCH (n:{annotation_type} {{id: csvLine.annotation_id}})
CREATE (t:{subannotation_type}:{corpus_name}:speech {{id: csvLine.id, begin: toFloat(csvLine.begin),
                            end: toFloat(csvLine.end), label: CASE csvLine.label WHEN NULL THEN '' ELSE csvLine.label END  }})
CREATE (t)-[:annotates]->(n)'''
            kwargs = {'path': sub_path, 'annotation_type': k,
                        'subannotation_type': s,
                        'corpus_name': corpus_context.corpus_name,
                        'discourse': data.name}
            statement = rel_import_statement.format(**kwargs)
            corpus_context.execute_cypher(statement)
            #os.remove(path) # FIXME Neo4j 2.3 does not release files


def import_lexicon_csvs(corpus_context, typed_data, case_sensitive = False):
    string_set_template = 'n.{name} = csvLine.{name}'
    float_set_template = 'n.{name} = toFloat(csvLine.{name})'
    int_set_template = 'n.{name} = toInt(csvLine.{name})'
    bool_set_template = '''n.{name} = (CASE WHEN csvLine.{name} = 'False' THEN false ELSE true END)'''
    properties = []
    for h, v in typed_data.items():
        if v == int:
            template = int_set_template
        elif v == bool:
            template = bool_set_template
        elif v == float:
            template = float_set_template
        else:
            template = string_set_template
        properties.append(template.format(name = h))
    properties = ',\n'.join(properties)
    directory = corpus_context.config.temporary_directory('csv')
    path = os.path.join(directory,'lexicon_import.csv')
    lex_path = 'file:///{}'.format(path.replace('\\','/'))
    if case_sensitive:
        import_statement = '''USING PERIODIC COMMIT 3000
    LOAD CSV WITH HEADERS FROM "{path}" AS csvLine
    with csvLine
    MATCH (n:{word_type}_type:{corpus_name}) where n.label = csvLine.label
    SET {new_properties}'''
    else:
        import_statement = '''USING PERIODIC COMMIT 3000
    LOAD CSV WITH HEADERS FROM "{path}" AS csvLine
<<<<<<< HEAD
    with csvLine
    MATCH (n:{word_type}_type:{corpus_name}) where n.label =~ toString(csvLine.label)
=======
    with csvLine, "[-~!, .'?]*" + csvLine.label + "[-~!, .'?]*" as searchString
    MATCH (n:{word_type}_type:{corpus_name}) where n.label =~ searchString
>>>>>>> f841cc33
    SET {new_properties}'''

    statement = import_statement.format(path = lex_path,
                                corpus_name = corpus_context.corpus_name,
                                word_type = corpus_context.word_name,
                                new_properties = properties)
    corpus_context.execute_cypher(statement)
    for h, v in typed_data.items():
        corpus_context.execute_cypher('CREATE INDEX ON :%s(%s)' % (corpus_context.word_name,h))
    #os.remove(path) # FIXME Neo4j 2.3 does not release files


def import_feature_csvs(corpus_context, typed_data):
    string_set_template = 'n.{name} = csvLine.{name}'
    float_set_template = 'n.{name} = toFloat(csvLine.{name})'
    int_set_template = 'n.{name} = toInt(csvLine.{name})'
    bool_set_template = '''n.{name} = (CASE WHEN csvLine.{name} = 'False' THEN false ELSE true END)'''
    properties = []
    for h, v in typed_data.items():
        if v == int:
            template = int_set_template
        elif v == bool:
            template = bool_set_template
        elif v == float:
            template = float_set_template
        else:
            template = string_set_template
        properties.append(template.format(name = h))
    properties = ',\n'.join(properties)
    directory = corpus_context.config.temporary_directory('csv')
    path = os.path.join(directory,'feature_import.csv')
    feat_path = 'file:///{}'.format(path.replace('\\','/'))
    import_statement = '''
    LOAD CSV WITH HEADERS FROM "{path}" AS csvLine
    MATCH (n:{phone_type}_type:{corpus_name}) where n.label = csvLine.label
    SET {new_properties}'''

    statement = import_statement.format(path = feat_path,
                                corpus_name = corpus_context.corpus_name,
                                phone_type = corpus_context.phone_name,
                                new_properties = properties)
    corpus_context.execute_cypher(statement)
    for h, v in typed_data.items():
        corpus_context.execute_cypher('CREATE INDEX ON :%s(%s)' % (corpus_context.phone_name,h))
    #os.remove(path) # FIXME Neo4j 2.3 does not release files

def import_speaker_csvs(corpus_context, typed_data):
    string_set_template = 'n.{name} = csvLine.{name}'
    float_set_template = 'n.{name} = toFloat(csvLine.{name})'
    int_set_template = 'n.{name} = toInt(csvLine.{name})'
    bool_set_template = '''n.{name} = (CASE WHEN csvLine.{name} = 'False' THEN false ELSE true END)'''
    properties = []
    for h, v in typed_data.items():
        if v == int:
            template = int_set_template
        elif v == bool:
            template = bool_set_template
        elif v == float:
            template = float_set_template
        else:
            template = string_set_template
        properties.append(template.format(name = h))
    properties = ',\n'.join(properties)
    directory = corpus_context.config.temporary_directory('csv')
    path = os.path.join(directory,'speaker_import.csv')
    feat_path = 'file:///{}'.format(path.replace('\\','/'))
    import_statement = '''
    LOAD CSV WITH HEADERS FROM "{path}" AS csvLine
    MATCH (n:Speaker:{corpus_name}) where n.name = csvLine.name
    SET {new_properties}'''

    statement = import_statement.format(path = feat_path,
                                corpus_name = corpus_context.corpus_name,
                                new_properties = properties)
    corpus_context.execute_cypher(statement)
    for h, v in typed_data.items():
        corpus_context.execute_cypher('CREATE INDEX ON :Speaker(%s)' % h)
    #os.remove(path) # FIXME Neo4j 2.3 does not release files

def import_discourse_csvs(corpus_context, typed_data):
    string_set_template = 'n.{name} = csvLine.{name}'
    float_set_template = 'n.{name} = toFloat(csvLine.{name})'
    int_set_template = 'n.{name} = toInt(csvLine.{name})'
    bool_set_template = '''n.{name} = (CASE WHEN csvLine.{name} = 'False' THEN false ELSE true END)'''
    properties = []
    for h, v in typed_data.items():
        if v == int:
            template = int_set_template
        elif v == bool:
            template = bool_set_template
        elif v == float:
            template = float_set_template
        else:
            template = string_set_template
        properties.append(template.format(name = h))
    properties = ',\n'.join(properties)
    directory = corpus_context.config.temporary_directory('csv')
    path = os.path.join(directory,'discourse_import.csv')
    feat_path = 'file:///{}'.format(path.replace('\\','/'))
    import_statement = '''
    LOAD CSV WITH HEADERS FROM "{path}" AS csvLine
    MATCH (n:Discourse:{corpus_name}) where n.name = csvLine.name
    SET {new_properties}'''

    statement = import_statement.format(path = feat_path,
                                corpus_name = corpus_context.corpus_name,
                                new_properties = properties)
    corpus_context.execute_cypher(statement)
    for h, v in typed_data.items():
        corpus_context.execute_cypher('CREATE INDEX ON :Discourse(%s)' % h)
    #os.remove(path) # FIXME Neo4j 2.3 does not release files

def import_utterance_csv(corpus_context, discourse):
    path = os.path.join(corpus_context.config.temporary_directory('csv'), '{}_utterance.csv'.format(discourse))
    csv_path = 'file:///{}'.format(path.replace('\\','/'))

    corpus_context.execute_cypher('CREATE CONSTRAINT ON (node:utterance) ASSERT node.id IS UNIQUE')
    statement = '''LOAD CSV FROM "{path}" AS csvLine
            MATCH (d:Discourse:{corpus})<-[:spoken_in]-(begin:{word_type}:{corpus}:speech {{id: csvLine[0]}})-[:spoken_by]->(s:Speaker:{corpus})
            WHERE d.name = {{discourse}}
            OPTIONAL MATCH (d)<-[:spoken_in]-(end:{word_type}:{corpus}:speech {{id: csvLine[1]}})
            CREATE (utt:utterance:{corpus}:speech {{id: csvLine[2], begin: begin.begin, end: end.end}})-[:is_a]->(u_type:utterance_type:{corpus}),
                (d)<-[:spoken_in]-(utt),
                (s)<-[:spoken_by]-(utt)
            WITH utt, begin, end
            MATCH path = shortestPath((begin)-[:precedes*0..]->(end))
            WITH utt, begin, end, nodes(path) as words
            UNWIND words as w
            CREATE (w)-[:contained_by]->(utt)'''
    statement = statement.format(path = csv_path,
                corpus = corpus_context.corpus_name,
                    word_type = corpus_context.word_name)
    corpus_context.execute_cypher(statement, discourse = discourse)
    corpus_context.execute_cypher('CREATE INDEX ON :utterance(begin)')
    corpus_context.execute_cypher('CREATE INDEX ON :utterance(end)')
    #os.remove(path) # FIXME Neo4j 2.3 does not release files

def import_syllable_csv(corpus_context, split_name):
    path = os.path.join(corpus_context.config.temporary_directory('csv'),
                        '{}_syllable.csv'.format(split_name))
    csv_path = 'file:///{}'.format(path.replace('\\','/'))

    corpus_context.execute_cypher('CREATE CONSTRAINT ON (node:syllable) ASSERT node.id IS UNIQUE')
    corpus_context.execute_cypher('CREATE CONSTRAINT ON (node:syllable_type) ASSERT node.id IS UNIQUE')


    statement = '''USING PERIODIC COMMIT 500
    LOAD CSV WITH HEADERS FROM "{path}" as csvLine
    MERGE (s_type:syllable_type:{corpus} {{id: csvLine.type_id}})
    ON CREATE SET s_type.label = csvLine.label
    WITH s_type, csvLine
    MATCH (n:{phone_name}:{corpus}:speech {{id: csvLine.vowel_id}})-[r:contained_by]->(w:{word_name}:{corpus}:speech),
            (n)-[:spoken_by]->(sp:Speaker),
            (n)-[:spoken_in]->(d:Discourse)
    WITH n, w, csvLine, sp, d, r,s_type
    SET n :nucleus, n.syllable_position = 'nucleus'
    WITH n, w, csvLine, sp, d, r,s_type
    DELETE r
    WITH n, w, csvLine, sp, d,s_type
    CREATE (s:syllable:{corpus}:speech {{id: csvLine.id, prev_id:csvLine.prev_id,
                        label: csvLine.label,
                        begin: toFloat(csvLine.begin), end: toFloat(csvLine.end)}}),
            (s)-[:is_a]->(s_type),
            (s)-[:contained_by]->(w),
            (n)-[:contained_by]->(s),
            (s)-[:spoken_by]->(sp),
            (s)-[:spoken_in]->(d)
    with n, w, csvLine, s
    OPTIONAL MATCH (prev:syllable {{id:csvLine.prev_id}})
    FOREACH (o IN CASE WHEN prev IS NOT NULL THEN [prev] ELSE [] END |
      CREATE (o)-[:precedes]->(s)
    )
    with n, w, csvLine, s
    OPTIONAL MATCH
            (onset:{phone_name}:{corpus} {{id: csvLine.onset_id}}),
            onspath = (onset)-[:precedes*1..10]->(n)

    with n, w,s, csvLine, onspath
    UNWIND (case when onspath is not null then nodes(onspath)[0..-1] else [null] end) as o

    OPTIONAL MATCH (o)-[r:contained_by]->(w)
    with n, w,s, csvLine, filter(x in collect(o) WHERE x is not NULL) as ons,
    filter(x in collect(r) WHERE x is not NULL) as rels
    FOREACH (o in ons | SET o :onset, o.syllable_position = 'onset')
    FOREACH (o in ons | CREATE (o)-[:contained_by]->(s))
    FOREACH (r in rels | DELETE r)
    with distinct n, w, s, csvLine
    Optional match
            (coda:{phone_name}:{corpus} {{id: csvLine.coda_id}}),
        codapath = (n)-[:precedes*1..10]->(coda)
    with n, w, s, codapath
    UNWIND (case when codapath is not null then nodes(codapath)[1..] else [null] end) as c

    OPTIONAL MATCH (c)-[r:contained_by]->(w)
    with n, w,s, filter(x in collect(c) WHERE x is not NULL) as cod,
    filter(x in collect(r) WHERE x is not NULL) as rels
    FOREACH (c in cod | SET c :coda, c.syllable_position = 'coda')
    FOREACH (c in cod | CREATE (c)-[:contained_by]->(s))
    FOREACH (r in rels | DELETE r)'''

    statement = statement.format(path = csv_path,
                corpus = corpus_context.corpus_name,
                word_name = corpus_context.word_name,
                    phone_name = corpus_context.phone_name,
                    discourse = split_name)
    corpus_context.execute_cypher(statement)
    corpus_context.execute_cypher('CREATE INDEX ON :syllable(begin)')
    corpus_context.execute_cypher('CREATE INDEX ON :syllable(prev_id)')
    corpus_context.execute_cypher('CREATE INDEX ON :syllable(end)')
    corpus_context.execute_cypher('CREATE INDEX ON :syllable(label)')
    corpus_context.execute_cypher('CREATE INDEX ON :syllable_type(label)')

def import_nonsyl_csv(corpus_context, split_name):
    path = os.path.join(corpus_context.config.temporary_directory('csv'),
                        '{}_nonsyl.csv'.format(split_name))
    csv_path = 'file:///{}'.format(path.replace('\\','/'))

    corpus_context.execute_cypher('CREATE CONSTRAINT ON (node:syllable) ASSERT node.id IS UNIQUE')
    corpus_context.execute_cypher('CREATE CONSTRAINT ON (node:syllable_type) ASSERT node.id IS UNIQUE')

    statement = '''USING PERIODIC COMMIT 500
    LOAD CSV WITH HEADERS FROM "{path}" as csvLine
    MERGE (s_type:syllable_type:{corpus} {{id: csvLine.type_id}})
    ON CREATE SET s_type.label = csvLine.label
    WITH s_type, csvLine
MATCH (o:{phone_name}:{corpus}:speech {{id: csvLine.onset_id}})-[r:contained_by]->(w:{word_name}:{corpus}:speech),
            (o)-[:spoken_by]->(sp:Speaker),
            (o)-[:spoken_in]->(d:Discourse)
WITH o, w, csvLine, sp, d, r, s_type
DELETE r
WITH o, w, csvLine, sp, d, s_type
CREATE (s:syllable:{corpus}:speech {{id: csvLine.id,
                                begin: toFloat(csvLine.begin), end: toFloat(csvLine.end),
                                label: csvLine.label}}),
        (s)-[:is_a]->(s_type),
        (s)-[:contained_by]->(w),
        (s)-[:spoken_by]->(sp),
        (s)-[:spoken_in]->(d)
with o, w, csvLine, s
    OPTIONAL MATCH (prev:syllable {{id:csvLine.prev_id}})
    FOREACH (pv IN CASE WHEN prev IS NOT NULL THEN [prev] ELSE [] END |
      CREATE (pv)-[:precedes]->(s)
    )
with o, w, csvLine, s
    OPTIONAL MATCH (foll:syllable {{prev_id:csvLine.id}})
    FOREACH (fv IN CASE WHEN foll IS NOT NULL THEN [foll] ELSE [] END |
      CREATE (s)-[:precedes]->(fv)
    )
with o, w, csvLine, s
OPTIONAL MATCH
(c:{phone_name}:{corpus}:speech {{id: csvLine.coda_id}})-[:contained_by]->(w),
p = (o)-[:precedes*..10]->(c)
with o, w, s, p, csvLine
    UNWIND (case when p is not null then nodes(p) else [o] end) as c

    OPTIONAL MATCH (c)-[r:contained_by]->(w)
    with w,s, toInt(csvLine.break) as break, filter(x in collect(c) WHERE x is not NULL) as cod,
    filter(x in collect(r) WHERE x is not NULL) as rels
    FOREACH (c in cod[break..] | SET c :coda, c.syllable_position = 'coda')
    FOREACH (c in cod[..break] | SET c :onset, c.syllable_position = 'onset')
    FOREACH (c in cod | CREATE (c)-[:contained_by]->(s))
    FOREACH (r in rels | DELETE r)'''

    statement = statement.format(path = csv_path,
                corpus = corpus_context.corpus_name,
                word_name = corpus_context.word_name,
                    phone_name = corpus_context.phone_name,
                    discourse = split_name
                )
    corpus_context.execute_cypher(statement)
    corpus_context.execute_cypher('CREATE INDEX ON :syllable(begin)')
    corpus_context.execute_cypher('CREATE INDEX ON :syllable(prev_id)')
    corpus_context.execute_cypher('CREATE INDEX ON :syllable(end)')
    corpus_context.execute_cypher('CREATE INDEX ON :syllable(label)')
    corpus_context.execute_cypher('CREATE INDEX ON :syllable_type(label)')

def import_subannotation_csv(corpus_context, type, annotated_type, props):
    path = os.path.join(corpus_context.config.temporary_directory('csv'),
                        '{}_subannotations.csv'.format(type))
    csv_path = 'file:///{}'.format(path.replace('\\','/'))
    prop_temp = '''{name}: csvLine.{name}'''
    properties = []

    corpus_context.execute_cypher('CREATE CONSTRAINT ON (node:%s) ASSERT node.id IS UNIQUE' % type)


    for p in props:
        if p in ['id', 'annotated_id', 'begin', 'end']:
            continue
        properties.append(prop_temp.format(name = p))
    if properties:
        properties = ', ' + ', '.join(properties)
    else:
        properties = ''
    statement = '''USING PERIODIC COMMIT 500
    LOAD CSV WITH HEADERS FROM "{path}" AS csvLine
            MATCH (annotated:{a_type}:{corpus} {{id: csvLine.annotated_id}})
            CREATE (annotated) <-[:annotates]-(annotation:{type}:{corpus}
                {{id: csvLine.id, begin: toFloat(csvLine.begin),
                end: toFloat(csvLine.end){properties}}})
            '''
    statement = statement.format(path = csv_path,
                corpus = corpus_context.corpus_name,
                    a_type = annotated_type,
                    type = type,
                    properties = properties)
    corpus_context.execute_cypher(statement)
    for p in props:
        if p in ['id', 'annotated_id']:
            continue
        corpus_context.execute_cypher('CREATE INDEX ON :%s(%s)' % (type, p))
    #os.remove(path) # FIXME Neo4j 2.3 does not release files<|MERGE_RESOLUTION|>--- conflicted
+++ resolved
@@ -173,13 +173,7 @@
     else:
         import_statement = '''USING PERIODIC COMMIT 3000
     LOAD CSV WITH HEADERS FROM "{path}" AS csvLine
-<<<<<<< HEAD
-    with csvLine
-    MATCH (n:{word_type}_type:{corpus_name}) where n.label =~ toString(csvLine.label)
-=======
-    with csvLine, "[-~!, .'?]*" + csvLine.label + "[-~!, .'?]*" as searchString
-    MATCH (n:{word_type}_type:{corpus_name}) where n.label =~ searchString
->>>>>>> f841cc33
+    MATCH (n:{word_type}_type:{corpus_name}) where n.label =~ csvLine.label
     SET {new_properties}'''
 
     statement = import_statement.format(path = lex_path,
