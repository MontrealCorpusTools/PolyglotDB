--- conflicted
+++ resolved
@@ -24,42 +24,6 @@
         self.speaker_parser = DirectorySpeakerParser()
 
     def _is_valid(self, tg):
-<<<<<<< HEAD
-        result = "invalid"
-         # (1) Checks for words ; phones format
-        if tg.tiers[0].name == "word" and tg.tiers[1].name == "phone" and len(tg.tiers) == 2:
-            result = "one_speaker"
-        # (2) Checks for Speaker1 - words; Speaker1 - phones; Speaker2 - words; Speaker2 - phones format
-        else:
-            if len(tg.tiers) % 2 == 0:  # Get into pairs and check each pair
-                pairs = []
-                pair = []
-                for index, ti in enumerate(tg.tiers):
-                    if index % 2 == 0:
-                        pair = []
-                        pair.append(ti.name)
-                    else:
-                        pair.append(ti.name)
-                        pairs.append(pair)
-                for pair in pairs:
-                    if " - " in pair[0] and " - " in pair[1]:
-                        item1 = pair[0].split(" - ")
-                        item2 = pair[1].split(" - ")
-                        if item1[0] == item2[0]:
-                            if item1[1] == "word" and item2[1] == "phone":
-                                result = "multiple_speakers"
-                            else:
-                                break
-                        else:
-                            break
-                    else:
-                        break
-            #else:
-            #    break
-
-        return result
-
-=======
         found_word = False
         found_phone = False
         invalid = True
@@ -91,7 +55,6 @@
                 elif ti.name.startswith('phone'):
                     found_phone = True
         return multiple_speakers, found_word and found_phone
->>>>>>> 5049a58e
 
     def parse_discourse(self, path, types_only=False):
         '''
@@ -110,29 +73,14 @@
         tg = TextGrid()
         tg.read(path)
 
-<<<<<<< HEAD
-        # Turns "words" into "word" and "phones" into "phone", to be consistent with other code
-        for ti in tg.tiers:
-            if "words" in ti.name:
-                ti.name = ti.name.replace("words", "word")
-            elif "phones" in ti.name:
-                ti.name = ti.name.replace("phones", "phone")
-
-        if self._is_valid(tg) == "invalid":
-=======
         multiple_speakers, is_valid = self._is_valid(tg)
 
         if not is_valid:
->>>>>>> 5049a58e
             raise (TextGridError('This file cannot be parsed by the MFA parser.'))
         name = os.path.splitext(os.path.split(path)[1])[0]
 
         # Format 1
-<<<<<<< HEAD
-        if self._is_valid(tg) == "one_speaker":
-=======
         if not multiple_speakers:
->>>>>>> 5049a58e
             if self.speaker_parser is not None:
                 speaker = self.speaker_parser.parse_path(path)
             else:
@@ -144,15 +92,9 @@
 
             # Parse the tiers
             for i, ti in enumerate(tg.tiers):
-<<<<<<< HEAD
-                if ti.name == 'words':
-                    self.annotation_types[0].add(((x.mark.strip(), x.minTime, x.maxTime) for x in ti))
-                elif ti.name == 'phones':
-=======
                 if ti.name.startswith('word'):
                     self.annotation_types[0].add(((x.mark.strip(), x.minTime, x.maxTime) for x in ti))
                 elif ti.name.startswith('phone'):
->>>>>>> 5049a58e
                     self.annotation_types[1].add(((x.mark.strip(), x.minTime, x.maxTime) for x in ti))
             pg_annotations = self._parse_annotations(types_only)
 
@@ -160,16 +102,8 @@
             for a in self.annotation_types:
                 a.reset()
 
-<<<<<<< HEAD
-            data.wav_path = find_wav_path(path)
-            return data
-
-        # Format 2
-        elif self._is_valid(tg) == "multiple_speakers":
-=======
         # Format 2
         else:
->>>>>>> 5049a58e
             dummy = self.annotation_types
             self.annotation_types = []
             wav_path = find_wav_path(path)
@@ -187,10 +121,6 @@
                         n_tiers += 1
                     ind = 0
                     cutoffs = [x / n_channels for x in range(1, n_channels)]
-<<<<<<< HEAD
-                    #print(cutoffs)
-=======
->>>>>>> 5049a58e
                     for ti in tg.tiers:
                         try:
                             speaker, type = ti.name.split(' - ')
@@ -198,13 +128,7 @@
                             continue
                         if speaker in speaker_channel_mapping:
                             continue
-<<<<<<< HEAD
-                        #print(ind / n_channels)
                         for i, c in enumerate(cutoffs):
-                            #print(c)
-=======
-                        for i, c in enumerate(cutoffs):
->>>>>>> 5049a58e
                             if ind / n_channels < c:
                                 speaker_channel_mapping[speaker] = i
                                 break
@@ -228,16 +152,8 @@
 
             data = DiscourseData(name, pg_annotations, self.hierarchy)
             data.speaker_channel_mapping = speaker_channel_mapping
-<<<<<<< HEAD
-            data.wav_path = wav_path
-
-            self.annotation_types = dummy
-
-            return data
-=======
 
             self.annotation_types = dummy
 
         data.wav_path = find_wav_path(path)
-        return data
->>>>>>> 5049a58e
+        return data