--- conflicted
+++ resolved
@@ -55,16 +55,9 @@
         pg_annotations = self._parse_annotations(types_only)
         data = DiscourseData(name, pg_annotations, self.hierarchy)
 
-<<<<<<< HEAD
         for a in self.annotation_types:
             a.reset()
-
         return data
-=======
-		for a in self.annotation_types:
-			a.reset()
-		return data
->>>>>>> b6b6a009
 
 def parse_speaker(path):
     """
