import csv
import os
from uuid import uuid1
import logging
import time

from collections import defaultdict

from .helper import normalize_values_for_neo4j

def initialize_csv(type, directory):
    with open(os.path.join(directory, '{}.csv'.format(type)), 'w') as f:
        pass

def initialize_csvs_header(data, directory):
    rel_paths = {}
    for x in data.types:
        rel_paths[x] = os.path.join(directory,'{}.csv'.format(x))
    rfs = {k: open(v, 'w', encoding = 'utf8') for k,v in rel_paths.items()}
    rel_writers = {}
    for k,v in rfs.items():
        token_header = ['begin', 'end', 'type_id', 'id', 'previous_id', 'discourse']
        if k == 'word':
            token_header += data.token_properties
            supertype = data[data.word_levels[0]].supertype
            if supertype is not None:
                token_header.append(supertype)
        else:
            supertype = data[k].supertype
            if supertype is not None:
                token_header.append(supertype)
        rel_writers[k] = csv.DictWriter(v, token_header, delimiter = ',')
    for x in rel_writers.values():
        x.writeheader()
    for x in rfs.values():
        x.close()

def data_to_type_csvs(parsed_data, directory):
    type_paths = {}
    data = list(parsed_data.values())[0]
    for x in data.annotation_types:
        type_paths[x] = os.path.join(directory,'{}_type.csv'.format(x))
    tfs = {k: open(v, 'w', encoding = 'utf8') for k,v in type_paths.items()}
    type_writers = {}
    type_headers = {}
    segment_type = data.segment_type
    for k,v in tfs.items():
        type_headers[k] = ['id']
        type_headers[k] += sorted(data[k].type_property_keys)
        type_writers[k] = csv.DictWriter(tfs[k], type_headers[k], delimiter = ',')
    for x in type_writers.values():
        x.writeheader()
    types = defaultdict(set)

    for data in parsed_data.values():
        for k,v in data.items():
            print(k)
            for d in v:
                type_additional = dict(zip(d.type_keys(), d.type_values()))
                #print(type_headers[k], k, type_additional, d.label)
                row = [d.sha()]
                for th in type_headers[k]:
                    if th not in ['id']:
                        row.append(type_additional[th])
                print(tuple(row))
                types[k].add(tuple(row))
    for k, v in types.items():
        for d in v:
            type_writers[k].writerow(dict(zip(type_headers[k],d)))
    for x in tfs.values():
        x.close()


def data_to_graph_csvs(data, directory):
    """
    Convert a DiscourseData object into CSV files for efficient loading
    of graph nodes and relationships

    Parameters
    ----------
    data : DiscourseData
        Data to load into a graph
    directory: str
        Full path to a directory to store CSV files
    """
    rel_paths = {}
    for x in data.annotation_types:
        rel_paths[x] = os.path.join(directory,'{}_{}.csv'.format(data.name, x))
    rfs = {k: open(v, 'w', encoding = 'utf8') for k,v in rel_paths.items()}
    rel_writers = {}
    for k,v in rfs.items():
        token_header = ['begin', 'end', 'type_id', 'id', 'previous_id']
        token_header += data[k].token_property_keys
        supertype = data[k].supertype
        if supertype is not None:
            token_header.append(supertype)
        rel_writers[k] = csv.DictWriter(v, token_header, delimiter = ',')
        rel_writers[k] .writeheader()

<<<<<<< HEAD
    segment_type = data.segment_type
    for level in data.highest_to_lowest():
        for d in data[level]:
            if d.begin is None or d.end is None:
                continue
            token_additional = dict(zip(d.token_keys(), d.token_values()))
=======
    base_levels = data.base_levels
    base_ind = 0

    for i, level in enumerate(data.process_order):
        annotations = []
        for k,d in enumerate(data[level]):
            if len(base_levels) > 0:
                b = base_levels[0]
                begin, end = d[b]
                base_sequence = data[b][begin:end]

                if i == 0: #Anchor level, should have all base levels in it

                    for j, seg in enumerate(base_sequence):
                        if j == 0:
                            if k == 0:
                                previous_id = None
                            else:
                                _, end = data[level][k-1][b]
                                previous_id = data[b][end - 1].id
                        else:
                            previous_id = base_sequence[j-1].id
                        begin = seg.begin
                        if begin is None:
                            begin = base_ind
                        end = seg.end
                        if end is None:
                            end = base_ind + 1
                        row = dict(begin=begin, end = end,
                                            type_id = seg.sha(),
                                            previous_id = previous_id,
                                            id = seg.id)
                        supertype = data[b].supertype
                        if seg.super_id is not None:
                            row[supertype] = seg.super_id
                        rel_writers[base_levels[0]].writerow(row)
                        base_ind += 1
            token_additional = normalize_values_for_neo4j(d.token_properties)
>>>>>>> d3b0e24b
            if d.super_id is not None:
                token_additional[data[level].supertype] = d.super_id
            rel_writers[level].writerow(dict(begin = d.begin, end = d.end,
                             type_id = d.sha(), id = d.id,
                             previous_id = d.previous_id,
                            **token_additional))
    for x in rfs.values():
        x.close()

def import_type_csvs(corpus_context, discourse_data):
    log = logging.getLogger('{}_loading'.format(corpus_context.corpus_name))
    annotation_types = corpus_context.annotation_types
    prop_temp = '''{name}: csvLine.{name}'''
    for at in annotation_types:
        type_path = 'file:///{}'.format(os.path.join(corpus_context.config.temporary_directory('csv'), '{}_type.csv'.format(at)).replace('\\','/'))

        corpus_context.graph.cypher.execute('CREATE CONSTRAINT ON (node:%s_type) ASSERT node.id IS UNIQUE' % at)

        corpus_context.graph.cypher.execute('CREATE INDEX ON :%s_type(label)' % (at,))
        properties = []
        for x in discourse_data[at].type_property_keys:
            properties.append(prop_temp.format(name=x))
            corpus_context.graph.cypher.execute('CREATE INDEX ON :%s_type(%s)' % (at, x))
        if properties:
            type_prop_string = ', ' + ', '.join(properties)
        else:
            type_prop_string = ''
        type_import_statement = '''USING PERIODIC COMMIT 1000
LOAD CSV WITH HEADERS FROM "{path}" AS csvLine
MERGE (n:{annotation_type}_type {{ id: csvLine.id{type_property_string} }})
        '''
        kwargs = {'path': type_path, 'annotation_type': at,
                    'type_property_string': type_prop_string,
                    'corpus_name': corpus_context.corpus_name}
        statement = type_import_statement.format(**kwargs)
        log.info('Loading {} types...'.format(at))
        begin = time.time()
        corpus_context.graph.cypher.execute(statement)
        log.info('Finished loading {} types!'.format(at))
        log.debug('{} type loading took: {} seconds.'.format(at, time.time() - begin))

def import_csvs(corpus_context, data):
    log = logging.getLogger('{}_loading'.format(corpus_context.corpus_name))
    log.info('Beginning to import {} into the graph database...'.format(data.name))
    initial_begin = time.time()
    name, annotation_types = data.name, data.annotation_types

    prop_temp = '''{name}: csvLine.{name}'''
<<<<<<< HEAD

    for at in data.highest_to_lowest():
=======
    corpus_context.graph.cypher.execute('''MERGE (n:Discourse:{} {{name: {{discourse_name}}}})'''.format(corpus_context.corpus_name), discourse_name = data.name)
    for at in annotation_types:
>>>>>>> d3b0e24b
        rel_path = 'file:///{}'.format(os.path.join(corpus_context.config.temporary_directory('csv'), '{}_{}.csv'.format(data.name, at)).replace('\\','/'))

        corpus_context.graph.cypher.execute('CREATE CONSTRAINT ON (node:%s) ASSERT node.id IS UNIQUE' % at)

        properties = []
        corpus_context.graph.cypher.execute('CREATE INDEX ON :%s(discourse)' % (at,))
        corpus_context.graph.cypher.execute('CREATE INDEX ON :%s(begin)' % (at,))
        corpus_context.graph.cypher.execute('CREATE INDEX ON :%s(end)' % (at,))

        for x in data[at].token_property_keys:
            properties.append(prop_temp.format(name=x))
            corpus_context.graph.cypher.execute('CREATE INDEX ON :%s(%s)' % (at, x))
        st = data[at].supertype
        if st is not None:
            properties.append(prop_temp.format(name = st))
        if properties:
            token_prop_string = ', ' + ', '.join(properties)
        else:
            token_prop_string = ''
        if st is not None:
            corpus_context.graph.cypher.execute('CREATE INDEX ON :%s(%s)' % (at,st))
        rel_import_statement = '''USING PERIODIC COMMIT 3000
LOAD CSV WITH HEADERS FROM "{path}" AS csvLine
MATCH (n:{annotation_type}_type {{id: csvLine.type_id}})
CREATE (t:{annotation_type}:{corpus_name}:{discourse}:speech {{id: csvLine.id, begin: toFloat(csvLine.begin), end: toFloat(csvLine.end), discourse: '{discourse}'{token_property_string} }})
CREATE (t)-[:is_a]->(n)
WITH t, csvLine
MATCH (p:{annotation_type}:{corpus_name}:{discourse}:speech {{id: csvLine.previous_id}})
CREATE (p)-[:precedes]->(t)'''
        kwargs = {'path': rel_path, 'annotation_type': at,
                    'token_property_string': token_prop_string,
                    'corpus_name': corpus_context.corpus_name,
                    'discourse': data.name}
        statement = rel_import_statement.format(**kwargs)
        print(statement)
        log.info('Loading {} relationships...'.format(at))
        begin = time.time()
        corpus_context.graph.cypher.execute(statement)
        log.info('Finished loading {} relationships!'.format(at))
        log.debug('{} relationships loading took: {} seconds.'.format(at, time.time() - begin))

    #log.info('Optimizing discourses...')
    #begin = time.time()
    #for d in corpus_context.discourses:
    #    statement = '''MATCH (utt:speech:unoptimized)
    #    WHERE utt.discourse = {{discourse}}
    #    SET utt :{discourse}
    #    REMOVE utt:unoptimized'''.format(discourse = d)
    #    corpus_context.graph.cypher.execute(statement, discourse = d)
    #log.info('Finished optimizing!')
    #log.debug('Optimizing took: {} seconds.'.format(time.time() - begin))
    log.info('Creating containing relationships...')
    begin = time.time()
    for at in annotation_types:
        st = data[at].supertype
        if st is None:
            continue

        statement = '''MATCH (a:{atype}:{corpus}:{discourse})
                                WITH a
                                MATCH (s:{stype}:{corpus}:{discourse} {{id: a.{stype}}})
                                WITH a, s
                                CREATE (a)-[:contained_by]->(s)'''.format(atype = at,
                                    stype = st, corpus = corpus_context.corpus_name,
                                    discourse = data.name)
        corpus_context.graph.cypher.execute(statement)
    log.info('Finished creating containing relationships!')
    log.info('Creating containing relationships took: {}.seconds'.format(time.time() - begin))
    log.info('Finished importing {} into the graph database!'.format(data.name))
    log.debug('Graph importing took: {} seconds'.format(time.time() - initial_begin))<|MERGE_RESOLUTION|>--- conflicted
+++ resolved
@@ -97,53 +97,12 @@
         rel_writers[k] = csv.DictWriter(v, token_header, delimiter = ',')
         rel_writers[k] .writeheader()
 
-<<<<<<< HEAD
     segment_type = data.segment_type
     for level in data.highest_to_lowest():
         for d in data[level]:
             if d.begin is None or d.end is None:
                 continue
             token_additional = dict(zip(d.token_keys(), d.token_values()))
-=======
-    base_levels = data.base_levels
-    base_ind = 0
-
-    for i, level in enumerate(data.process_order):
-        annotations = []
-        for k,d in enumerate(data[level]):
-            if len(base_levels) > 0:
-                b = base_levels[0]
-                begin, end = d[b]
-                base_sequence = data[b][begin:end]
-
-                if i == 0: #Anchor level, should have all base levels in it
-
-                    for j, seg in enumerate(base_sequence):
-                        if j == 0:
-                            if k == 0:
-                                previous_id = None
-                            else:
-                                _, end = data[level][k-1][b]
-                                previous_id = data[b][end - 1].id
-                        else:
-                            previous_id = base_sequence[j-1].id
-                        begin = seg.begin
-                        if begin is None:
-                            begin = base_ind
-                        end = seg.end
-                        if end is None:
-                            end = base_ind + 1
-                        row = dict(begin=begin, end = end,
-                                            type_id = seg.sha(),
-                                            previous_id = previous_id,
-                                            id = seg.id)
-                        supertype = data[b].supertype
-                        if seg.super_id is not None:
-                            row[supertype] = seg.super_id
-                        rel_writers[base_levels[0]].writerow(row)
-                        base_ind += 1
-            token_additional = normalize_values_for_neo4j(d.token_properties)
->>>>>>> d3b0e24b
             if d.super_id is not None:
                 token_additional[data[level].supertype] = d.super_id
             rel_writers[level].writerow(dict(begin = d.begin, end = d.end,
@@ -191,14 +150,10 @@
     initial_begin = time.time()
     name, annotation_types = data.name, data.annotation_types
 
+    corpus_context.graph.cypher.execute('''MERGE (n:Discourse:{} {{name: {{discourse_name}}}})'''.format(corpus_context.corpus_name), discourse_name = data.name)
     prop_temp = '''{name}: csvLine.{name}'''
-<<<<<<< HEAD
 
     for at in data.highest_to_lowest():
-=======
-    corpus_context.graph.cypher.execute('''MERGE (n:Discourse:{} {{name: {{discourse_name}}}})'''.format(corpus_context.corpus_name), discourse_name = data.name)
-    for at in annotation_types:
->>>>>>> d3b0e24b
         rel_path = 'file:///{}'.format(os.path.join(corpus_context.config.temporary_directory('csv'), '{}_{}.csv'.format(data.name, at)).replace('\\','/'))
 
         corpus_context.graph.cypher.execute('CREATE CONSTRAINT ON (node:%s) ASSERT node.id IS UNIQUE' % at)
