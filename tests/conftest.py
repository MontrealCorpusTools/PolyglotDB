import pytest
import os
import sys

from polyglotdb.io.types.parsing import (SegmentTier, OrthographyTier,
                                         GroupingTier, TextOrthographyTier,
                                         TranscriptionTier,
                                         TextTranscriptionTier, TextMorphemeTier,
                                         MorphemeTier)

from polyglotdb.io.parsers.base import BaseParser

from polyglotdb.io import (inspect_textgrid, inspect_fave, inspect_mfa, inspect_partitur)

from polyglotdb.corpus import CorpusContext
from polyglotdb.structure import Hierarchy
from polyglotdb.config import CorpusConfig


def pytest_addoption(parser):
    parser.addoption("--skipacoustics", action="store_true",
                     help="skip acoustic tests")


@pytest.fixture(scope='session')
def test_dir():
    base = os.path.dirname(os.path.abspath(__file__))
    generated = os.path.join(base, 'data', 'generated')
    if not os.path.exists(generated):
        os.makedirs(generated)
    return os.path.join(base, 'data')  # was tests/data


@pytest.fixture(scope='session')
def buckeye_test_dir(test_dir):
    return os.path.join(test_dir, 'buckeye')


@pytest.fixture(scope='session')
def results_test_dir(test_dir):
    results = os.path.join(test_dir, 'generated', 'results')
    os.makedirs(results, exist_ok=True)
    return results


@pytest.fixture(scope='session')
def timit_test_dir(test_dir):
    return os.path.join(test_dir, 'timit')


@pytest.fixture(scope='session')
def textgrid_test_dir(test_dir):
    return os.path.join(test_dir, 'textgrids')

<<<<<<< HEAD
=======

@pytest.fixture(scope='session')
def praatscript_test_dir(test_dir):
    return os.path.join(test_dir, 'praat_scripts')

>>>>>>> 5049a58e

@pytest.fixture(scope='session')
def fave_test_dir(textgrid_test_dir):
    return os.path.join(textgrid_test_dir, 'fave')


@pytest.fixture(scope='session')
def mfa_test_dir(textgrid_test_dir):
    return os.path.join(textgrid_test_dir, 'mfa')


@pytest.fixture(scope='session')
def labbcat_test_dir(textgrid_test_dir):
    return os.path.join(textgrid_test_dir, 'labbcat')


@pytest.fixture(scope='session')
def partitur_test_dir(test_dir):
    return os.path.join(test_dir, 'partitur')


@pytest.fixture(scope='session')
def text_transcription_test_dir(test_dir):
    return os.path.join(test_dir, 'text_transcription')


@pytest.fixture(scope='session')
def text_spelling_test_dir(test_dir):
    return os.path.join(test_dir, 'text_spelling')


@pytest.fixture(scope='session')
def ilg_test_dir(test_dir):
    return os.path.join(test_dir, 'ilg')


@pytest.fixture(scope='session')
def csv_test_dir(test_dir):
    return os.path.join(test_dir, 'csv')


@pytest.fixture(scope='session')
def features_test_dir(test_dir):
    return os.path.join(test_dir, 'features')


@pytest.fixture(scope='session')
def export_test_dir(test_dir):
    path = os.path.join(test_dir, 'export')
    if not os.path.exists(path):
        os.makedirs(path)
    return path


@pytest.fixture(scope='session')
def corpus_data_timed():
    levels = [SegmentTier('label', 'phone'),
              OrthographyTier('label', 'word'),
              GroupingTier('line', 'line')]
    phones = [('k', 0.0, 0.1), ('ae', 0.1, 0.2), ('t', 0.2, 0.3), ('s', 0.3, 0.4),
              ('aa', 0.5, 0.6), ('r', 0.6, 0.7),
              ('k', 0.8, 0.9), ('uw', 0.9, 1.0), ('t', 1.0, 1.1),
              ('d', 2.0, 2.1), ('aa', 2.1, 2.2), ('g', 2.2, 2.3), ('z', 2.3, 2.4),
              ('aa', 2.4, 2.5), ('r', 2.5, 2.6),
              ('t', 2.6, 2.7), ('uw', 2.7, 2.8),
              ('ay', 3.0, 3.1),
              ('g', 3.3, 3.4), ('eh', 3.4, 3.5), ('s', 3.5, 3.6)]
    words = [('cats', 0.0, 0.4), ('are', 0.5, 0.7), ('cute', 0.8, 1.1),
             ('dogs', 2.0, 2.4), ('are', 2.4, 2.6), ('too', 2.6, 2.8),
             ('i', 3.0, 3.1), ('guess', 3.3, 3.6)]
    lines = [(0.0, 1.1), (2.0, 2.8), (3.0, 3.6)]

    levels[0].add(phones)
    levels[1].add(words)
    levels[2].add(lines)
    hierarchy = Hierarchy({'phone': 'word', 'word': 'line', 'line': None})
    parser = BaseParser(levels, hierarchy)
    data = parser.parse_discourse('test_timed')
    return data


@pytest.fixture(scope='session')
def subannotation_data():
    levels = [SegmentTier('label', 'phone'),
              OrthographyTier('label', 'word'),
              OrthographyTier('stop_information', 'phone')]
    levels[2].subannotation = True
    phones = [('k', 0.0, 0.1), ('ae', 0.1, 0.2), ('t', 0.2, 0.3), ('s', 0.3, 0.4),
              ('aa', 0.5, 0.6), ('r', 0.6, 0.7),
              ('k', 0.8, 0.9), ('u', 0.9, 1.0), ('t', 1.0, 1.1),
              ('d', 2.0, 2.1), ('aa', 2.1, 2.2), ('g', 2.2, 2.3), ('z', 2.3, 2.4),
              ('aa', 2.4, 2.5), ('r', 2.5, 2.6),
              ('t', 2.6, 2.7), ('uw', 2.7, 2.8),
              ('ay', 3.0, 3.1),
              ('g', 3.3, 3.4), ('eh', 3.4, 3.5), ('s', 3.5, 3.6)]
    words = [('cats', 0.0, 0.4), ('are', 0.5, 0.7), ('cute', 0.8, 1.1),
             ('dogs', 2.0, 2.4), ('are', 2.4, 2.6), ('too', 2.6, 2.8),
             ('i', 3.0, 3.1), ('guess', 3.3, 3.6)]
    info = [('burst', 0, 0.05), ('vot', 0.05, 0.1), ('closure', 0.2, 0.25),
            ('burst', 0.25, 0.26), ('vot', 0.26, 0.3), ('closure', 2.2, 2.25),
            ('burst', 2.25, 2.26), ('vot', 2.26, 2.3),
            ('voicing_during_closure', 2.2, 2.23), ('voicing_during_closure', 2.24, 2.25)]
    levels[0].add(phones)
    levels[1].add(words)
    levels[2].add(info)
    hierarchy = Hierarchy({'phone': 'word', 'word': None})
    parser = BaseParser(levels, hierarchy)
    data = parser.parse_discourse('test_sub')
    return data


@pytest.fixture(scope='session')
def corpus_data_onespeaker(corpus_data_timed):
    for k in corpus_data_timed.data.keys():
        corpus_data_timed.data[k].speaker = 'some_speaker'
    return corpus_data_timed


@pytest.fixture(scope='session')
def corpus_data_untimed():
    levels = [TextTranscriptionTier('transcription', 'word'),
              TextOrthographyTier('spelling', 'word'),
              TextMorphemeTier('morpheme', 'word'),
              GroupingTier('line', 'line')]

    transcriptions = [('k.ae.t-s', 0), ('aa.r', 1), ('k.y.uw.t', 2),
                      ('d.aa.g-z', 3), ('aa.r', 4), ('t.uw', 5),
                      ('ay', 6), ('g.eh.s', 7)]
    morphemes = [('cat-PL', 0), ('are', 1), ('cute', 2),
                 ('dog-PL', 3), ('are', 4), ('too', 5),
                 ('i', 6), ('guess', 7)]
    words = [('cats', 0), ('are', 1), ('cute', 2),
             ('dogs', 3), ('are', 4), ('too', 5),
             ('i', 6), ('guess', 7)]
    lines = [(0, 2), (3, 5), (6, 7)]

    levels[0].add(transcriptions)
    levels[1].add(words)
    levels[2].add(morphemes)
    levels[3].add(lines)

    hierarchy = Hierarchy({'word': 'line', 'line': None})
    parser = BaseParser(levels, hierarchy)
    data = parser.parse_discourse('test_untimed')
    return data


@pytest.fixture(scope='session')
def corpus_data_ur_sr():
    levels = [SegmentTier('sr', 'phone'),
              OrthographyTier('word', 'word'),
              TranscriptionTier('ur', 'word')]
    srs = [('k', 0.0, 0.1), ('ae', 0.1, 0.2), ('s', 0.2, 0.4),
           ('aa', 0.5, 0.6), ('r', 0.6, 0.7),
           ('k', 0.8, 0.9), ('u', 0.9, 1.1),
           ('d', 2.0, 2.1), ('aa', 2.1, 2.2), ('g', 2.2, 2.25),
           ('ah', 2.25, 2.3), ('z', 2.3, 2.4),
           ('aa', 2.4, 2.5), ('r', 2.5, 2.6),
           ('t', 2.6, 2.7), ('uw', 2.7, 2.8),
           ('ay', 3.0, 3.1),
           ('g', 3.3, 3.4), ('eh', 3.4, 3.5), ('s', 3.5, 3.6)]
    words = [('cats', 0.0, 0.4), ('are', 0.5, 0.7), ('cute', 0.8, 1.1),
             ('dogs', 2.0, 2.4), ('are', 2.4, 2.6), ('too', 2.6, 2.8),
             ('i', 3.0, 3.1), ('guess', 3.3, 3.6)]
    urs = [('k.ae.t.s', 0.0, 0.4), ('aa.r', 0.5, 0.7), ('k.y.uw.t', 0.8, 1.1),
           ('d.aa.g.z', 2.0, 2.4), ('aa.r', 2.4, 2.6), ('t.uw', .6, 2.8),
           ('ay', 3.0, 3.1), ('g.eh.s', 3.3, 3.6)]
    levels[0].add(srs)
    levels[1].add(words)
    levels[2].add(urs)

    hierarchy = Hierarchy({'phone': 'word', 'word': None})
    parser = BaseParser(levels, hierarchy)
    data = parser.parse_discourse('test_ursr')
    return data


@pytest.fixture(scope='session')
def lexicon_data():
    corpus_data = [{'spelling': 'atema', 'transcription': ['ɑ', 't', 'e', 'm', 'ɑ'], 'frequency': 11.0},
                   {'spelling': 'enuta', 'transcription': ['e', 'n', 'u', 't', 'ɑ'], 'frequency': 11.0},
                   {'spelling': 'mashomisi', 'transcription': ['m', 'ɑ', 'ʃ', 'o', 'm', 'i', 's', 'i'],
                    'frequency': 5.0},
                   {'spelling': 'mata', 'transcription': ['m', 'ɑ', 't', 'ɑ'], 'frequency': 2.0},
                   {'spelling': 'nata', 'transcription': ['n', 'ɑ', 't', 'ɑ'], 'frequency': 2.0},
                   {'spelling': 'sasi', 'transcription': ['s', 'ɑ', 's', 'i'], 'frequency': 139.0},
                   {'spelling': 'shashi', 'transcription': ['ʃ', 'ɑ', 'ʃ', 'i'], 'frequency': 43.0},
                   {'spelling': 'shisata', 'transcription': ['ʃ', 'i', 's', 'ɑ', 't', 'ɑ'], 'frequency': 3.0},
                   {'spelling': 'shushoma', 'transcription': ['ʃ', 'u', 'ʃ', 'o', 'm', 'ɑ'], 'frequency': 126.0},
                   {'spelling': 'ta', 'transcription': ['t', 'ɑ'], 'frequency': 67.0},
                   {'spelling': 'tatomi', 'transcription': ['t', 'ɑ', 't', 'o', 'm', 'i'], 'frequency': 7.0},
                   {'spelling': 'tishenishu', 'transcription': ['t', 'i', 'ʃ', 'e', 'n', 'i', 'ʃ', 'u'],
                    'frequency': 96.0},
                   {'spelling': 'toni', 'transcription': ['t', 'o', 'n', 'i'], 'frequency': 33.0},
                   {'spelling': 'tusa', 'transcription': ['t', 'u', 's', 'ɑ'], 'frequency': 32.0},
                   {'spelling': 'ʃi', 'transcription': ['ʃ', 'i'], 'frequency': 2.0}]
    return corpus_data


@pytest.fixture(scope='session')
def corpus_data_syllable_morpheme_srur():
    levels = [SegmentTier('sr', 'phone', label=True),
              TranscriptionTier('ur', 'word'),
              GroupingTier('syllable', 'syllable'),
              MorphemeTier('morphemes', 'word'),
              OrthographyTier('word', 'word'),
              GroupingTier('line', 'line')]

    srs = [('b', 0, 0.1), ('aa', 0.1, 0.2), ('k', 0.2, 0.3), ('s', 0.3, 0.4),
           ('ah', 0.4, 0.5), ('s', 0.5, 0.6),
           ('er', 0.7, 0.8),
           ('f', 0.9, 1.0), ('er', 1.0, 1.1),
           ('p', 1.2, 1.3), ('ae', 1.3, 1.4), ('k', 1.4, 1.5), ('eng', 1.5, 1.6)]
    urs = [('b.aa.k.s-ah.z', 0, 0.6), ('aa.r', 0.7, 0.8),
           ('f.ao.r', 0.9, 1.1), ('p.ae.k-ih.ng', 1.2, 1.6)]
    syllables = [(0, 0.3), (0.3, 0.6), (0.7, 0.8), (0.9, 1.1),
                 (1.2, 1.5), (1.5, 1.6)]
    morphemes = [('box-PL', 0, 0.6), ('are', 0.7, 0.8),
                 ('for', 0.9, 1.1), ('pack-PROG', 1.2, 1.6)]
    words = [('boxes', 0, 0.6), ('are', 0.7, 0.8),
             ('for', 0.9, 1.1), ('packing', 1.2, 1.6)]
    lines = [(0, 1.6)]

    levels[0].add(srs)
    levels[1].add(urs)
    levels[2].add(syllables)
    levels[3].add(morphemes)
    levels[4].add(words)
    levels[5].add(lines)

    hierarchy = Hierarchy({'phone': 'syllable', 'syllable': 'word',
                           'word': 'line', 'line': None})
    parser = BaseParser(levels, hierarchy)
    data = parser.parse_discourse('test_syllable_morpheme')
    return data


@pytest.fixture(scope='session')
def graph_db(localhost):
    from polyglotdb.client.client import PGDBClient, ClientError
    client = PGDBClient(localhost)

    dbs = client.list_databases()
    for d in dbs:
        if 'test' in d:
            client.delete_database(d)

    client.create_database('main_test_database')
    ports = client.get_ports('main_test_database')
    ports['data_dir'] = client.get_directory('main_test_database')
    ports['host'] = 'localhost'
    client.start_database('main_test_database')
    return ports


@pytest.fixture(scope='session')
def untimed_config(graph_db, corpus_data_untimed):
    config = CorpusConfig('untimed', **graph_db)
    with CorpusContext(config) as c:
        c.reset()
        c.add_types(*corpus_data_untimed.types('untimed'))
        c.initialize_import(corpus_data_untimed.speakers,
                            corpus_data_untimed.token_headers,
                            corpus_data_untimed.hierarchy.subannotations)
        c.add_discourse(corpus_data_untimed)
        c.finalize_import(corpus_data_untimed)
    return config


@pytest.fixture(scope='session')
def timed_config(graph_db, corpus_data_timed):
    config = CorpusConfig('timed', **graph_db)
    with CorpusContext(config) as c:
        c.reset()
        c.add_types(*corpus_data_timed.types('timed'))
        c.initialize_import(corpus_data_timed.speakers,
                            corpus_data_timed.token_headers,
                            corpus_data_timed.hierarchy.subannotations)
        c.add_discourse(corpus_data_timed)
        c.finalize_import(corpus_data_timed)
    return config


@pytest.fixture(scope='session')
def syllable_morpheme_config(graph_db, corpus_data_syllable_morpheme_srur):
    config = CorpusConfig('syllable_morpheme', **graph_db)
    with CorpusContext(config) as c:
        c.reset()
        c.add_types(*corpus_data_syllable_morpheme_srur.types('syllable_morpheme'))
        c.initialize_import(corpus_data_syllable_morpheme_srur.speakers,
                            corpus_data_syllable_morpheme_srur.token_headers,
                            corpus_data_syllable_morpheme_srur.hierarchy.subannotations)
        c.add_discourse(corpus_data_syllable_morpheme_srur)
        c.finalize_import(corpus_data_syllable_morpheme_srur)
    return config


@pytest.fixture(scope='session')
def ursr_config(graph_db, corpus_data_ur_sr):
    config = CorpusConfig('ur_sr', **graph_db)
    with CorpusContext(config) as c:
        c.reset()
        c.add_types(*corpus_data_ur_sr.types('ur_sr'))
        c.initialize_import(corpus_data_ur_sr.speakers,
                            corpus_data_ur_sr.token_headers,
                            corpus_data_ur_sr.hierarchy.subannotations)
        c.add_discourse(corpus_data_ur_sr)
        c.finalize_import(corpus_data_ur_sr)
    return config


@pytest.fixture(scope='session')
def subannotation_config(graph_db, subannotation_data):
    config = CorpusConfig('subannotations', **graph_db)
    with CorpusContext(config) as c:
        c.reset()
        c.add_types(*subannotation_data.types('subannotations'))
        c.initialize_import(subannotation_data.speakers,
                            subannotation_data.token_headers,
                            subannotation_data.hierarchy.subannotations)
        c.add_discourse(subannotation_data)
        c.finalize_import(subannotation_data)
    return config


@pytest.fixture(scope='session')
def lexicon_test_data():
    data = {'cats': {'POS': 'NNS'}, 'are': {'POS': 'VB'}, 'cute': {'POS': 'JJ'},
            'dogs': {'POS': 'NNS'}, 'too': {'POS': 'IN'}, 'i': {'POS': 'PRP'},
            'guess': {'POS': 'VB'}}
    return data


@pytest.fixture(scope='session')
def acoustic_config(graph_db, textgrid_test_dir):
    config = CorpusConfig('acoustic', **graph_db)

    acoustic_path = os.path.join(textgrid_test_dir, 'acoustic_corpus.TextGrid')
    with CorpusContext(config) as c:
        c.reset()
        parser = inspect_textgrid(acoustic_path)
        c.load(parser, acoustic_path)
    config.pitch_algorithm = 'acousticsim'
    config.formant_source = 'acousticsim'
    return config


@pytest.fixture(scope='session')
def acoustic_syllabics():
    return ['ae', 'aa', 'uw', 'ay', 'eh', 'ih', 'aw', 'ey', 'iy',
            'uh', 'ah', 'ao', 'er', 'ow']


@pytest.fixture(scope='session')
def acoustic_utt_config(graph_db, textgrid_test_dir, acoustic_syllabics):
    config = CorpusConfig('acoustic utt', **graph_db)

    acoustic_path = os.path.join(textgrid_test_dir, 'acoustic_corpus.TextGrid')
    with CorpusContext(config) as c:
        c.reset()
        parser = inspect_textgrid(acoustic_path)
        c.load(parser, acoustic_path)

        c.encode_pauses(['sil'])
        c.encode_utterances(min_pause_length=0)
        c.encode_syllabic_segments(acoustic_syllabics)
        c.encode_syllables()

    config.pitch_algorithm = 'acousticsim'
    config.formant_source = 'acousticsim'
    return config


@pytest.fixture(scope='session')
def french_config(graph_db, textgrid_test_dir):
    config = CorpusConfig('french', **graph_db)

    french_path = os.path.join(textgrid_test_dir, 'FR001_5.TextGrid')
    with CorpusContext(config) as c:
        c.reset()
        parser = inspect_textgrid(french_path)
        c.load(parser, french_path)

        c.encode_pauses(['sil', '<SIL>'])
        c.encode_utterances(min_pause_length=.15)

    return config


@pytest.fixture(scope='session')
def fave_corpus_config(graph_db, fave_test_dir):
    config = CorpusConfig('fave_test_corpus', **graph_db)

    with CorpusContext(config) as c:
        c.reset()
        parser = inspect_fave(fave_test_dir)
        c.load(parser, fave_test_dir)
    return config


@pytest.fixture(scope='session')
def summarized_config(graph_db, textgrid_test_dir):
    config = CorpusConfig('summarized', **graph_db)

    acoustic_path = os.path.join(textgrid_test_dir, 'acoustic_corpus.TextGrid')
    with CorpusContext(config) as c:
        c.reset()
        parser = inspect_textgrid(acoustic_path)
        c.load(parser, acoustic_path)

    return config


@pytest.fixture(scope='session')
def stressed_config(graph_db, textgrid_test_dir):
    config = CorpusConfig('stressed', **graph_db)

    stressed_path = os.path.join(textgrid_test_dir, 'stressed_corpus.TextGrid')
    with CorpusContext(config) as c:
        c.reset()
        parser = inspect_mfa(stressed_path)
        c.load(parser, stressed_path)
    return config


@pytest.fixture(scope='session')
def partitur_corpus_config(graph_db, partitur_test_dir):
    config = CorpusConfig('partitur', **graph_db)

    partitur_path = os.path.join(partitur_test_dir, 'partitur_test.par,2')
    with CorpusContext(config) as c:
        c.reset()
        parser = inspect_partitur(partitur_path)
        c.load(parser, partitur_path)
    return config


@pytest.fixture(scope='session')
def praat_path():
    if sys.platform == 'win32':
        return 'praatcon.exe'
    elif os.environ.get('TRAVIS', False):
        return os.path.join(os.environ.get('HOME'), 'tools', 'praat')
    else:
        return 'praat'
<<<<<<< HEAD
=======
        # return 'C:\\Users\\samih\\Documents\\0_SPADE_labwork\\praatcon.exe'
>>>>>>> 5049a58e


@pytest.fixture(scope='session')
def reaper_path():
    if os.environ.get('TRAVIS', False):
        return os.path.join(os.environ.get('HOME'), 'tools', 'reaper')
    else:
        return 'reaper'


@pytest.fixture(scope='session')
def localhost():
    return 'http://localhost:8000'<|MERGE_RESOLUTION|>--- conflicted
+++ resolved
@@ -52,14 +52,11 @@
 def textgrid_test_dir(test_dir):
     return os.path.join(test_dir, 'textgrids')
 
-<<<<<<< HEAD
-=======
 
 @pytest.fixture(scope='session')
 def praatscript_test_dir(test_dir):
     return os.path.join(test_dir, 'praat_scripts')
 
->>>>>>> 5049a58e
 
 @pytest.fixture(scope='session')
 def fave_test_dir(textgrid_test_dir):
@@ -505,10 +502,6 @@
         return os.path.join(os.environ.get('HOME'), 'tools', 'praat')
     else:
         return 'praat'
-<<<<<<< HEAD
-=======
-        # return 'C:\\Users\\samih\\Documents\\0_SPADE_labwork\\praatcon.exe'
->>>>>>> 5049a58e
 
 
 @pytest.fixture(scope='session')
