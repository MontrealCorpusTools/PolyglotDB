--- conflicted
+++ resolved
@@ -11,8 +11,6 @@
 )
 
 
-<<<<<<< HEAD
-=======
 # def test_run_script(acoustic_utt_config, praat_path, praatscript_test_dir):
 #     with CorpusContext(acoustic_utt_config) as g:
 #         g.config.praat_path = praat_path
@@ -59,12 +57,11 @@
 #         assert(num_sound_files)
 
 
->>>>>>> 5049a58e
 def test_wav_info(acoustic_utt_config):
     with CorpusContext(acoustic_utt_config) as g:
         sf = g.discourse_sound_file('acoustic_corpus')
         assert (sf['sampling_rate'] == 16000)
-        assert (sf['n_channels'] == 1)
+        assert (sf['num_channels'] == 1)
 
 
 @acoustic
@@ -180,7 +177,6 @@
             assert (r['following_following_syllable_pitch_mean'] != r['following_syllable_pitch_mean'])
         q.to_csv(os.path.join(results_test_dir, 'test_track_hierarchical_utterance_mean_query.txt'))
 
-<<<<<<< HEAD
 @acoustic
 def test_analyze_pitch_basic_reaper(acoustic_utt_config, reaper_path):
     with CorpusContext(acoustic_utt_config) as g:
@@ -188,16 +184,6 @@
         g.config.reaper_path = reaper_path
         g.config.pitch_algorithm = 'basic'
         g.analyze_pitch()
-=======
-
-# @acoustic
-# def test_analyze_pitch_basic_reaper(acoustic_utt_config, reaper_path):
-#     with CorpusContext(acoustic_utt_config) as g:
-#         g.config.pitch_source = 'reaper'
-#         g.config.reaper_path = reaper_path
-#         g.config.pitch_algorithm = 'basic'
-#         g.analyze_pitch()
->>>>>>> 5049a58e
 
 
 @acoustic
@@ -277,17 +263,9 @@
         print(q.cypher())
         results = q.all()
 
-<<<<<<< HEAD
         assert (results[0]['Min_F0'] == 95.8)
         assert (results[0]['Max_F0'] == 100)
         assert (round(results[0]['Mean_F0'], 2) == 97.72)
-=======
-        t = results.rows_for_csv()
-        assert (next(t) == {'label': 'ow', 'time': Decimal('4.23'), 'F0': 98})
-        assert (next(t) == {'label': 'ow', 'time': Decimal('4.24'), 'F0': 100})
-        assert (next(t) == {'label': 'ow', 'time': Decimal('4.25'), 'F0': 99})
-        assert (next(t) == {'label': 'ow', 'time': Decimal('4.26'), 'F0': 95.8})
-        assert (next(t) == {'label': 'ow', 'time': Decimal('4.27'), 'F0': 95.8})
 
 
 @acoustic
@@ -361,7 +339,6 @@
         assert (len(results) > 0)
         for r in results:
             assert (r.track)
->>>>>>> 5049a58e
 
 
 def test_query_formants(acoustic_utt_config):
@@ -391,11 +368,8 @@
 
 def test_query_aggregate_formants(acoustic_utt_config):
     with CorpusContext(acoustic_utt_config) as g:
-<<<<<<< HEAD
         g.config.formant_source = 'dummy'
 
-=======
->>>>>>> 5049a58e
         q = g.query_graph(g.phone)
         q = q.filter(g.phone.label == 'ow')
         q = q.order_by(g.phone.begin.column_name('begin'))
@@ -404,19 +378,6 @@
         print(q.cypher())
         results = q.all()
 
-<<<<<<< HEAD
-        assert (results[0]['Min_F1'] == 501)
-        assert (results[0]['Max_F1'] == 505)
-        assert (round(results[0]['Mean_F1'], 2) == 503)
-
-        assert (results[0]['Min_F2'] == 1496)
-        assert (results[0]['Max_F2'] == 1500)
-        assert (round(results[0]['Mean_F2'], 2) == 1498)
-
-        assert (results[0]['Min_F3'] == 2500)
-        assert (results[0]['Max_F3'] == 2500)
-        assert (round(results[0]['Mean_F3'], 2) == 2500)
-=======
         assert (round(results[0]['Min_F1'], 0) > 0)
         assert (round(results[0]['Max_F1'], 0) > 0)
         assert (round(results[0]['Mean_F1'], 0) > 0)
@@ -429,7 +390,6 @@
         assert (round(results[0]['Max_F3'], 0) > 0)
         assert (round(results[0]['Mean_F3'], 0) > 0)
 
->>>>>>> 5049a58e
 
 
 def test_export_pitch(acoustic_utt_config):
