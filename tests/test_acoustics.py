import os
from decimal import Decimal

import pytest

from polyglotdb import CorpusContext
from acousticsim.analysis.praat import run_script

acoustic = pytest.mark.skipif(
    pytest.config.getoption("--skipacoustics"),
    reason="remove --skipacoustics option to run"
)


# def test_run_script(acoustic_utt_config, praat_path, praatscript_test_dir):
#     with CorpusContext(acoustic_utt_config) as g:
#         g.config.praat_path = praat_path
#         script_path = os.path.join(praatscript_test_dir, 'COG.praat')
#         sibilantfile_path = os.path.join(textgrid_test_dir, 'acoustic_corpus_sib1.wav')
#         output = run_script(g.config.praat_path, script_path, sibilantfile_path, 0.0, 0.137, '1', '2')
#         output = output.strip()
#         assert (float(output) == 4654.12)
#         assert (output.replace('.','').isnumeric())
#
# def test_analyze_script_file(acoustic_utt_config, praat_path, praatscript_test_dir):
#     with CorpusContext(acoustic_utt_config) as g:
#         g.config.praat_path = praat_path
#         script_path = os.path.join(praatscript_test_dir, 'COG.praat')
#         sibilantfile_path = os.path.join(textgrid_test_dir, 'acoustic_corpus_sib1.wav')
#         output = g.analyze_script_file(script_path, sibilantfile_path, 0.0, 0.137, None, '1', '2')
#         assert(output == 4654.12)
<<<<<<< HEAD

@acoustic
=======
#
>>>>>>> ea8aea1b
def test_analyze_script(acoustic_utt_config, praat_path, praatscript_test_dir):
    with CorpusContext(acoustic_utt_config) as g:
        g.config.praat_path = praat_path
        g.encode_class(['s', 'z', 'sh', 'zh'], 'sibilant')
<<<<<<< HEAD
        script_path = os.path.join(praatscript_test_dir, 'sibilant_jane.praat')
        g.analyze_script('sibilant', script_path, stop_check=None, call_back=None)
        #g.analyze_script(q, script_path, 'COG', ['1', '2'], stop_check=None, call_back=None)
        directory = g.config.temporary_directory('csv')
        path = os.path.join(directory, 'analyze_script_import.csv')
        assert(os.path.isfile(path))
        q = g.query_graph(g.phone).filter(g.phone.type_subset == 'sibilant')
        q = q.columns(g.phone.begin, g.phone.end, g.phone.peak)
        results = q.all()
        assert(len(results) > 0)
        for r in results:
            assert(r.values)
        q2 = g.query_graph(g.phone).filter(g.phone.type_subset == 'sibilant')
        q2 = q2.columns(g.phone.begin, g.phone.end, g.phone.spread)
        results = q2.all()
=======
        script_path = os.path.join(praatscript_test_dir, 'COG.praat')
        g.analyze_script('sibilant', script_path, 'COG', stop_check=None, call_back=None)
        # g.analyze_script(q, script_path, 'COG', ['1', '2'], stop_check=None, call_back=None)
        directory = g.config.temporary_directory('csv')
        path = os.path.join(directory, 'analyze_script_import_COG.csv')
        assert (os.path.isfile(path))
        q = g.query_graph(g.phone).filter(g.phone.subset == 'sibilant')
        q = q.columns(g.phone.begin, g.phone.end, g.phone.COG)
        results = q.all()
>>>>>>> ea8aea1b
        assert (len(results) > 0)
        for r in results:
            assert (r.values)

<<<<<<< HEAD
=======

>>>>>>> ea8aea1b
# def test_query(acoustic_utt_config, praat_path):
#     with CorpusContext(acoustic_utt_config) as g:
#         g.config.praat_path = praat_path
#         q = g.query_graph(g.phone).filter(g.phone.label.in_(['s']))
#         sound_files = q.all()
#         #q.to_csv("C:\\Users\\samih\\Documents\\0_SPADE_labwork\\sib_query.csv")
#         num_sound_files = len(sound_files)
#         assert(num_sound_files)


def test_wav_info(acoustic_utt_config):
    with CorpusContext(acoustic_utt_config) as g:
        sf = g.discourse_sound_file('acoustic_corpus')
        assert (sf['sampling_rate'] == 16000)
        assert (sf['n_channels'] == 1)


@acoustic
def test_analyze_pitch_basic_praat(acoustic_utt_config, praat_path):
    with CorpusContext(acoustic_utt_config) as g:
        g.config.pitch_source = 'praat'
        g.config.praat_path = praat_path
        g.config.pitch_algorithm = 'basic'
        g.analyze_pitch()
        assert (g.has_pitch(g.discourses[0], 'praat'))
        q = g.query_graph(g.phone).filter(g.phone.label == 'ow')
        q = q.columns(g.phone.begin, g.phone.end, g.phone.pitch.track)
        print(q.cypher())
        results = q.all()
        assert (len(results) > 0)
        for r in results:
            assert (r.track)


@acoustic
def test_track_mean_query(acoustic_utt_config):
    with CorpusContext(acoustic_utt_config) as g:
        g.config.pitch_source = 'praat'
        q = g.query_graph(g.phone).filter(g.phone.label == 'ow')
        q = q.columns(g.phone.begin.column_name('begin'), g.phone.end, g.phone.pitch.track, g.phone.pitch.mean)
        results = q.all()
        assert (len(results) > 0)
        for r in results:
            assert (r.track)
            assert (r['Mean_F0'])
            print(r.track, r['Mean_F0'])
            calc_mean = sum(x['F0'] for x in r.track.values()) / len(r.track)
            assert (abs(r['Mean_F0'] - calc_mean) < 0.001)


@acoustic
def test_track_following_mean_query(acoustic_utt_config):
    with CorpusContext(acoustic_utt_config) as g:
        g.config.pitch_source = 'praat'
        q = g.query_graph(g.phone).filter(g.phone.label == 'ow')
        q = q.columns(g.phone.begin.column_name('begin'), g.phone.end, g.phone.pitch.track,
                      g.phone.following.pitch.mean.column_name('following_phone_pitch_mean'))
        results = q.all()
        assert (len(results) > 0)
        for r in results:
            assert (r.track)
            assert (r['following_phone_pitch_mean'])
            print(r.track, r['following_phone_pitch_mean'])
            calc_mean = sum(x['F0'] for x in r.track.values()) / len(r.track)
            assert (abs(r['following_phone_pitch_mean'] - calc_mean) > 0.001)


@acoustic
def test_track_hierarchical_mean_query(acoustic_utt_config):
    with CorpusContext(acoustic_utt_config) as g:
        g.config.pitch_source = 'praat'
        q = g.query_graph(g.phone).filter(g.phone.label == 'ow')
        q = q.columns(g.phone.begin.column_name('begin'), g.phone.end, g.phone.pitch.track,
                      g.phone.word.pitch.mean.column_name('word_pitch_mean'))
        results = q.all()
        assert (len(results) > 0)
        for r in results:
            assert (r.track)
            assert (r['word_pitch_mean'])
            print(r.track, r['word_pitch_mean'])
            calc_mean = sum(x['F0'] for x in r.track.values()) / len(r.track)
            assert (abs(r['word_pitch_mean'] - calc_mean) > 0.001)


@acoustic
def test_track_hierarchical_following_mean_query(acoustic_utt_config):
    with CorpusContext(acoustic_utt_config) as g:
        g.config.pitch_source = 'praat'
        q = g.query_graph(g.phone).filter(g.phone.label == 'ow')
        q = q.columns(g.phone.begin.column_name('begin'), g.phone.end, g.phone.pitch.track,
                      g.phone.word.pitch.mean.column_name('word_pitch_mean'),
                      g.phone.word.following.pitch.mean.column_name('following_word_pitch_mean')
                      )
        results = q.all()
        assert (len(results) > 0)
        for r in results:
            print(r['begin'])
            assert (r.track)
            assert (r['word_pitch_mean'])
            print(r['word_pitch_mean'], r['following_word_pitch_mean'])
            assert (r['word_pitch_mean'] != r['following_word_pitch_mean'])


@acoustic
def test_track_hierarchical_utterance_mean_query(acoustic_utt_config, results_test_dir):
    with CorpusContext(acoustic_utt_config) as g:
        g.config.pitch_source = 'praat'
        q = g.query_graph(g.phone).filter(g.phone.label == 'ow')
        q = q.columns(g.phone.label, g.phone.pitch.track,
                      g.phone.syllable.following.pitch.mean.column_name('following_syllable_pitch_mean'),
                      g.phone.syllable.following.following.pitch.mean.column_name(
                          'following_following_syllable_pitch_mean'),
                      g.phone.syllable.word.utterance.pitch.mean.column_name('utterance_pitch_mean'),
                      g.phone.syllable.word.utterance.pitch.min.column_name('utterance_pitch_min'),
                      g.phone.syllable.word.utterance.pitch.max.column_name('utterance_pitch_max'),
                      )
        results = q.all()
        assert (len(results) > 0)
        for r in results:
            assert (r.track)
            assert (r['utterance_pitch_mean'])
            assert (r['utterance_pitch_min'])
            assert (r['utterance_pitch_max'])
            print(r['utterance_pitch_mean'], r['following_syllable_pitch_mean'])
            with pytest.raises(KeyError):
                assert (r['utterance_pitch_mean'] != r['following_word_pitch_mean'])
            assert (r['utterance_pitch_mean'] != r['following_syllable_pitch_mean'])
            assert (r['following_following_syllable_pitch_mean'] != r['following_syllable_pitch_mean'])
        q.to_csv(os.path.join(results_test_dir, 'test_track_hierarchical_utterance_mean_query.txt'))

<<<<<<< HEAD
=======

>>>>>>> ea8aea1b
# @acoustic
# def test_analyze_pitch_basic_reaper(acoustic_utt_config, reaper_path):
#     with CorpusContext(acoustic_utt_config) as g:
#         g.config.pitch_source = 'reaper'
#         g.config.reaper_path = reaper_path
#         g.config.pitch_algorithm = 'basic'
#         g.analyze_pitch()


@acoustic
def test_analyze_pitch_gendered_praat(acoustic_utt_config, praat_path):
    with CorpusContext(acoustic_utt_config) as g:
        g.config.pitch_source = 'praat'
        g.config.praat_path = praat_path
        g.config.pitch_algorithm = 'gendered'
        g.analyze_pitch()


@acoustic
def test_analyze_pitch_speaker_adj_praat(acoustic_utt_config, praat_path):
    with CorpusContext(acoustic_utt_config) as g:
        g.reset_acoustics()
        g.config.pitch_source = 'praat'
        g.config.praat_path = praat_path
        g.config.pitch_algorithm = 'speaker_adjusted'
        g.analyze_pitch()
        assert (g.has_pitch('acoustic_corpus'))


def test_query_pitch(acoustic_utt_config):
    with CorpusContext(acoustic_utt_config) as g:
        g.config.pitch_source = 'dummy'
        expected_pitch = {Decimal('4.23'): {'F0': 98},
                          Decimal('4.24'): {'F0': 100},
                          Decimal('4.25'): {'F0': 99},
                          Decimal('4.26'): {'F0': 95.8},
                          Decimal('4.27'): {'F0': 95.8}}
        g.save_pitch('acoustic_corpus', expected_pitch)

        q = g.query_graph(g.phone)
        q = q.filter(g.phone.label == 'ow')
        q = q.order_by(g.phone.begin.column_name('begin'))
        q = q.columns(g.phone.label, g.phone.pitch.track)
        print(q.cypher())
        results = q.all()
        assert (len(results[0].track.items()) == len(expected_pitch.items()))
        print(sorted(expected_pitch.items()))
        print(sorted(results[0].track.items()))
        for k, v in results[0].track.items():
            assert (round(v['F0'], 1) == expected_pitch[k]['F0'])


def test_query_aggregate_pitch(acoustic_utt_config):
    with CorpusContext(acoustic_utt_config) as g:
        g.config.pitch_source = 'dummy'
        q = g.query_graph(g.phone)
        q = q.filter(g.phone.label == 'ow')
        q = q.order_by(g.phone.begin.column_name('begin'))
        q = q.columns(g.phone.label, g.phone.pitch.min,
                      g.phone.pitch.max, g.phone.pitch.mean)
        print(q.cypher())
        results = q.all()

        assert (results[0]['Min_F0'] == 95.8)
        assert (results[0]['Max_F0'] == 100)
        assert (round(results[0]['Mean_F0'], 2) == 97.72)


def test_export_pitch(acoustic_utt_config):
    with CorpusContext(acoustic_utt_config) as g:
        g.config.pitch_source = 'dummy'

        q = g.query_graph(g.phone)
        q = q.filter(g.phone.label == 'ow')
        q = q.order_by(g.phone.begin.column_name('begin'))
        q = q.columns(g.phone.label.column_name('label'), g.phone.pitch.track)
        print(q.cypher())
        results = q.all()

        t = results.rows_for_csv()
        assert (next(t) == {'label': 'ow', 'time': Decimal('4.23'), 'F0': 98})
        assert (next(t) == {'label': 'ow', 'time': Decimal('4.24'), 'F0': 100})
        assert (next(t) == {'label': 'ow', 'time': Decimal('4.25'), 'F0': 99})
        assert (next(t) == {'label': 'ow', 'time': Decimal('4.26'), 'F0': 95.8})
        assert (next(t) == {'label': 'ow', 'time': Decimal('4.27'), 'F0': 95.8})


@acoustic
<<<<<<< HEAD
def test_analyze_formants_basic_praat(acoustic_utt_config, praat_path):
=======
def test_analyze_formants_basic_praat(acoustic_utt_config, praat_path, results_test_dir):
>>>>>>> ea8aea1b
    with CorpusContext(acoustic_utt_config) as g:
        g.config.formant_source = 'praat'
        g.config.praat_path = praat_path
        g.analyze_formants()
<<<<<<< HEAD
        assert(g.has_formants(g.discourses[0], 'praat'))
        q = g.query_graph(g.phone).filter(g.phone.label == 'ow')
        q = q.columns(g.phone.begin, g.phone.end, g.phone.formants.track)
        results = q.all()
        output_path = 'C:\\Users\\samih\\Documents\\0_SPADE_labwork\\formant_data.csv'
        q.to_csv(output_path)
        assert(len(results) > 0)
        for r in results:
            assert(r.track)

def test_analyze_formants_vowel_segments(acoustic_utt_config, praat_path):
    with CorpusContext(acoustic_utt_config) as g:
        g.config.formant_source = 'praat'
        g.config.praat_path = praat_path
        vowel_inventory = ['ih','iy','ah','uw','er','ay','aa','ae','eh','ow']
        g.analyze_formants_vowel_segments(vowel_inventory=vowel_inventory)
        assert(g.has_formants(g.discourses[0], 'praat'))
        q = g.query_graph(g.phone).filter(g.phone.label == 'ow')
        q = q.columns(g.phone.begin, g.phone.end, g.phone.formants.track)
        results = q.all()
        output_path = 'C:\\Users\\samih\\Documents\\0_SPADE_labwork\\formant_vowel_data.csv'
        q.to_csv(output_path)
        assert(len(results) > 0)
        print(len(results))
        for r in results:
            #print(r.track)
            assert(r.track)

@acoustic
def test_analyze_formants_gendered_praat(acoustic_utt_config, praat_path):
=======
        assert (g.has_formants(g.discourses[0], 'praat'))
        q = g.query_graph(g.phone).filter(g.phone.label == 'ow')
        q = q.columns(g.phone.begin, g.phone.end, g.phone.formants.track)
        results = q.all()
        output_path = os.path.join(results_test_dir, 'formant_data.csv')
        q.to_csv(output_path)
        assert (len(results) > 0)
        for r in results:
            assert (r.track)


def test_analyze_formants_vowel_segments(acoustic_utt_config, praat_path, results_test_dir):
    with CorpusContext(acoustic_utt_config) as g:
        g.config.formant_source = 'praat'
        g.config.praat_path = praat_path
        vowel_inventory = ['ih', 'iy', 'ah', 'uw', 'er', 'ay', 'aa', 'ae', 'eh', 'ow']
        g.analyze_formants_vowel_segments(vowel_inventory=vowel_inventory)
        assert (g.has_formants(g.discourses[0], 'praat'))
        q = g.query_graph(g.phone).filter(g.phone.label == 'ow')
        q = q.columns(g.phone.begin, g.phone.end, g.phone.formants.track)
        results = q.all()
        output_path = os.path.join(results_test_dir, 'formant_vowel_data.csv')
        q.to_csv(output_path)
        assert (len(results) > 0)
        print(len(results))
        for r in results:
            # print(r.track)
            assert (r.track)


@acoustic
def test_analyze_formants_gendered_praat(acoustic_utt_config, praat_path, results_test_dir):
>>>>>>> ea8aea1b
    with CorpusContext(acoustic_utt_config) as g:
        g.config.formant_source = 'praat'
        gender_dict = {'gender': 'male'}
        g.hierarchy.add_speaker_properties(g, gender_dict.items())
<<<<<<< HEAD
        assert(g.hierarchy.has_speaker_property('gender'))
        g.config.praat_path = praat_path
        g.analyze_formants()
        assert(g.has_formants(g.discourses[0], 'praat'))
        q = g.query_graph(g.phone).filter(g.phone.label == 'ow')
        q = q.columns(g.phone.begin, g.phone.end, g.phone.formants.track)
        results = q.all()
        output_path = 'C:\\Users\\samih\\Documents\\0_SPADE_labwork\\formant_data.csv'
        q.to_csv(output_path)
        assert(len(results) > 0)
        for r in results:
            assert(r.track)

@acoustic
def test_analyze_intensity_basic_praat(acoustic_utt_config, praat_path):
=======
        assert (g.hierarchy.has_speaker_property('gender'))
        g.config.praat_path = praat_path
        g.analyze_formants()
        assert (g.has_formants(g.discourses[0], 'praat'))
        q = g.query_graph(g.phone).filter(g.phone.label == 'ow')
        q = q.columns(g.phone.begin, g.phone.end, g.phone.formants.track)
        results = q.all()
        output_path = os.path.join(results_test_dir, 'formant_data.csv')
        q.to_csv(output_path)
        assert (len(results) > 0)
        for r in results:
            assert (r.track)


@acoustic
def test_analyze_intensity_basic_praat(acoustic_utt_config, praat_path,results_test_dir):
>>>>>>> ea8aea1b
    with CorpusContext(acoustic_utt_config) as g:
        g.config.intensity_source = 'praat'
        g.config.praat_path = praat_path
        g.analyze_intensity()
<<<<<<< HEAD
        assert(g.has_intensity(g.discourses[0], 'praat'))
        q = g.query_graph(g.phone).filter(g.phone.label == 'ow')
        q = q.columns(g.phone.begin, g.phone.end, g.phone.intensity.track)
        results = q.all()
        output_path = 'C:\\Users\\samih\\Documents\\0_SPADE_labwork\\intensity_data.csv'
        q.to_csv(output_path)
        assert(len(results) > 0)
        for r in results:
            assert(r.track)
=======
        assert (g.has_intensity(g.discourses[0], 'praat'))
        q = g.query_graph(g.phone).filter(g.phone.label == 'ow')
        q = q.columns(g.phone.begin, g.phone.end, g.phone.intensity.track)
        results = q.all()
        output_path = os.path.join(results_test_dir, 'intensity_data.csv')
        q.to_csv(output_path)
        assert (len(results) > 0)
        for r in results:
            assert (r.track)
>>>>>>> ea8aea1b


def test_query_formants(acoustic_utt_config):
    with CorpusContext(acoustic_utt_config) as g:
        expected_formants = {Decimal('4.23'): {'F1': 501, 'F2': 1500, 'F3': 2500},
                             Decimal('4.24'): {'F1': 502, 'F2': 1499, 'F3': 2500},
                             Decimal('4.25'): {'F1': 503, 'F2': 1498, 'F3': 2500},
                             Decimal('4.26'): {'F1': 504, 'F2': 1497, 'F3': 2500},
                             Decimal('4.27'): {'F1': 505, 'F2': 1496, 'F3': 2500}}

        q = g.query_graph(g.phone)
        q = q.filter(g.phone.label == 'ow')
        q = q.order_by(g.phone.begin.column_name('begin'))
        q = q.columns(g.phone.label, g.phone.formants.track)
        print(q.cypher())
        results = q.all()

        print(sorted(expected_formants.items()))
        print(sorted(results[0].track.items()))
        for k, v in results[0].track.items():
            if k in expected_formants.keys():
                assert (round(v['F1'], 1) == expected_formants[k]['F1'])
                assert (round(v['F2'], 1) == expected_formants[k]['F2'])
                assert (round(v['F3'], 1) == expected_formants[k]['F3'])


def test_query_aggregate_formants(acoustic_utt_config):
    with CorpusContext(acoustic_utt_config) as g:
<<<<<<< HEAD

=======
>>>>>>> ea8aea1b
        q = g.query_graph(g.phone)
        q = q.filter(g.phone.label == 'ow')
        q = q.order_by(g.phone.begin.column_name('begin'))
        q = q.columns(g.phone.label, g.phone.formants.min,
                      g.phone.formants.max, g.phone.formants.mean)
        print(q.cypher())
        results = q.all()

<<<<<<< HEAD
        assert (round(results[0]['Min_F1'], 0) == 235)
        assert (round(results[0]['Max_F1'], 0) == 1021)
        assert (round(results[0]['Mean_F1'], 0) == 649)

        assert (round(results[0]['Min_F2'], 0) == 1095)
        assert (round(results[0]['Max_F2'], 0) == 2385)
        assert (round(results[0]['Mean_F2'], 0) == 1745)
=======
        assert (round(results[0]['Min_F1'], 0) > 0)
        assert (round(results[0]['Max_F1'], 0) > 0)
        assert (round(results[0]['Mean_F1'], 0) > 0)

        assert (round(results[0]['Min_F2'], 0) > 0)
        assert (round(results[0]['Max_F2'], 0) > 0)
        assert (round(results[0]['Mean_F2'], 0) > 0)

        assert (round(results[0]['Min_F3'], 0) > 0)
        assert (round(results[0]['Max_F3'], 0) > 0)
        assert (round(results[0]['Mean_F3'], 0) > 0)
>>>>>>> ea8aea1b

        assert (round(results[0]['Min_F3'], 0) == 2372)
        assert (round(results[0]['Max_F3'], 0) == 3543)
        assert (round(results[0]['Mean_F3'], 0) == 2878)

def test_query_intensity(acoustic_utt_config):
    with CorpusContext(acoustic_utt_config) as g:
        g.config.intensity_source = 'dummy'
        expected_intensity = {Decimal('4.23'): {'Intensity': 98},
                              Decimal('4.24'): {'Intensity': 100},
                              Decimal('4.25'): {'Intensity': 99},
                              Decimal('4.26'): {'Intensity': 95.8},
                              Decimal('4.27'): {'Intensity': 95.8}}
        g.save_intensity('acoustic_corpus', expected_intensity)

        q = g.query_graph(g.phone)
        q = q.filter(g.phone.label == 'ow')
        q = q.order_by(g.phone.begin.column_name('begin'))
        q = q.columns(g.phone.label, g.phone.intensity.track)
        print(q.cypher())
        results = q.all()

        print(sorted(expected_intensity.items()))
        print(sorted(results[0].track.items()))
        for k, v in results[0].track.items():
            assert (round(v['Intensity'], 1) == expected_intensity[k]['Intensity'])<|MERGE_RESOLUTION|>--- conflicted
+++ resolved
@@ -29,17 +29,12 @@
 #         sibilantfile_path = os.path.join(textgrid_test_dir, 'acoustic_corpus_sib1.wav')
 #         output = g.analyze_script_file(script_path, sibilantfile_path, 0.0, 0.137, None, '1', '2')
 #         assert(output == 4654.12)
-<<<<<<< HEAD
-
-@acoustic
-=======
-#
->>>>>>> ea8aea1b
+
+@acoustic
 def test_analyze_script(acoustic_utt_config, praat_path, praatscript_test_dir):
     with CorpusContext(acoustic_utt_config) as g:
         g.config.praat_path = praat_path
         g.encode_class(['s', 'z', 'sh', 'zh'], 'sibilant')
-<<<<<<< HEAD
         script_path = os.path.join(praatscript_test_dir, 'sibilant_jane.praat')
         g.analyze_script('sibilant', script_path, stop_check=None, call_back=None)
         #g.analyze_script(q, script_path, 'COG', ['1', '2'], stop_check=None, call_back=None)
@@ -55,25 +50,10 @@
         q2 = g.query_graph(g.phone).filter(g.phone.type_subset == 'sibilant')
         q2 = q2.columns(g.phone.begin, g.phone.end, g.phone.spread)
         results = q2.all()
-=======
-        script_path = os.path.join(praatscript_test_dir, 'COG.praat')
-        g.analyze_script('sibilant', script_path, 'COG', stop_check=None, call_back=None)
-        # g.analyze_script(q, script_path, 'COG', ['1', '2'], stop_check=None, call_back=None)
-        directory = g.config.temporary_directory('csv')
-        path = os.path.join(directory, 'analyze_script_import_COG.csv')
-        assert (os.path.isfile(path))
-        q = g.query_graph(g.phone).filter(g.phone.subset == 'sibilant')
-        q = q.columns(g.phone.begin, g.phone.end, g.phone.COG)
-        results = q.all()
->>>>>>> ea8aea1b
         assert (len(results) > 0)
         for r in results:
             assert (r.values)
 
-<<<<<<< HEAD
-=======
-
->>>>>>> ea8aea1b
 # def test_query(acoustic_utt_config, praat_path):
 #     with CorpusContext(acoustic_utt_config) as g:
 #         g.config.praat_path = praat_path
@@ -204,10 +184,7 @@
             assert (r['following_following_syllable_pitch_mean'] != r['following_syllable_pitch_mean'])
         q.to_csv(os.path.join(results_test_dir, 'test_track_hierarchical_utterance_mean_query.txt'))
 
-<<<<<<< HEAD
-=======
-
->>>>>>> ea8aea1b
+
 # @acoustic
 # def test_analyze_pitch_basic_reaper(acoustic_utt_config, reaper_path):
 #     with CorpusContext(acoustic_utt_config) as g:
@@ -296,47 +273,11 @@
 
 
 @acoustic
-<<<<<<< HEAD
-def test_analyze_formants_basic_praat(acoustic_utt_config, praat_path):
-=======
 def test_analyze_formants_basic_praat(acoustic_utt_config, praat_path, results_test_dir):
->>>>>>> ea8aea1b
     with CorpusContext(acoustic_utt_config) as g:
         g.config.formant_source = 'praat'
         g.config.praat_path = praat_path
         g.analyze_formants()
-<<<<<<< HEAD
-        assert(g.has_formants(g.discourses[0], 'praat'))
-        q = g.query_graph(g.phone).filter(g.phone.label == 'ow')
-        q = q.columns(g.phone.begin, g.phone.end, g.phone.formants.track)
-        results = q.all()
-        output_path = 'C:\\Users\\samih\\Documents\\0_SPADE_labwork\\formant_data.csv'
-        q.to_csv(output_path)
-        assert(len(results) > 0)
-        for r in results:
-            assert(r.track)
-
-def test_analyze_formants_vowel_segments(acoustic_utt_config, praat_path):
-    with CorpusContext(acoustic_utt_config) as g:
-        g.config.formant_source = 'praat'
-        g.config.praat_path = praat_path
-        vowel_inventory = ['ih','iy','ah','uw','er','ay','aa','ae','eh','ow']
-        g.analyze_formants_vowel_segments(vowel_inventory=vowel_inventory)
-        assert(g.has_formants(g.discourses[0], 'praat'))
-        q = g.query_graph(g.phone).filter(g.phone.label == 'ow')
-        q = q.columns(g.phone.begin, g.phone.end, g.phone.formants.track)
-        results = q.all()
-        output_path = 'C:\\Users\\samih\\Documents\\0_SPADE_labwork\\formant_vowel_data.csv'
-        q.to_csv(output_path)
-        assert(len(results) > 0)
-        print(len(results))
-        for r in results:
-            #print(r.track)
-            assert(r.track)
-
-@acoustic
-def test_analyze_formants_gendered_praat(acoustic_utt_config, praat_path):
-=======
         assert (g.has_formants(g.discourses[0], 'praat'))
         q = g.query_graph(g.phone).filter(g.phone.label == 'ow')
         q = q.columns(g.phone.begin, g.phone.end, g.phone.formants.track)
@@ -346,7 +287,6 @@
         assert (len(results) > 0)
         for r in results:
             assert (r.track)
-
 
 def test_analyze_formants_vowel_segments(acoustic_utt_config, praat_path, results_test_dir):
     with CorpusContext(acoustic_utt_config) as g:
@@ -366,31 +306,12 @@
             # print(r.track)
             assert (r.track)
 
-
 @acoustic
 def test_analyze_formants_gendered_praat(acoustic_utt_config, praat_path, results_test_dir):
->>>>>>> ea8aea1b
     with CorpusContext(acoustic_utt_config) as g:
         g.config.formant_source = 'praat'
         gender_dict = {'gender': 'male'}
         g.hierarchy.add_speaker_properties(g, gender_dict.items())
-<<<<<<< HEAD
-        assert(g.hierarchy.has_speaker_property('gender'))
-        g.config.praat_path = praat_path
-        g.analyze_formants()
-        assert(g.has_formants(g.discourses[0], 'praat'))
-        q = g.query_graph(g.phone).filter(g.phone.label == 'ow')
-        q = q.columns(g.phone.begin, g.phone.end, g.phone.formants.track)
-        results = q.all()
-        output_path = 'C:\\Users\\samih\\Documents\\0_SPADE_labwork\\formant_data.csv'
-        q.to_csv(output_path)
-        assert(len(results) > 0)
-        for r in results:
-            assert(r.track)
-
-@acoustic
-def test_analyze_intensity_basic_praat(acoustic_utt_config, praat_path):
-=======
         assert (g.hierarchy.has_speaker_property('gender'))
         g.config.praat_path = praat_path
         g.analyze_formants()
@@ -404,25 +325,12 @@
         for r in results:
             assert (r.track)
 
-
 @acoustic
 def test_analyze_intensity_basic_praat(acoustic_utt_config, praat_path,results_test_dir):
->>>>>>> ea8aea1b
     with CorpusContext(acoustic_utt_config) as g:
         g.config.intensity_source = 'praat'
         g.config.praat_path = praat_path
         g.analyze_intensity()
-<<<<<<< HEAD
-        assert(g.has_intensity(g.discourses[0], 'praat'))
-        q = g.query_graph(g.phone).filter(g.phone.label == 'ow')
-        q = q.columns(g.phone.begin, g.phone.end, g.phone.intensity.track)
-        results = q.all()
-        output_path = 'C:\\Users\\samih\\Documents\\0_SPADE_labwork\\intensity_data.csv'
-        q.to_csv(output_path)
-        assert(len(results) > 0)
-        for r in results:
-            assert(r.track)
-=======
         assert (g.has_intensity(g.discourses[0], 'praat'))
         q = g.query_graph(g.phone).filter(g.phone.label == 'ow')
         q = q.columns(g.phone.begin, g.phone.end, g.phone.intensity.track)
@@ -432,7 +340,6 @@
         assert (len(results) > 0)
         for r in results:
             assert (r.track)
->>>>>>> ea8aea1b
 
 
 def test_query_formants(acoustic_utt_config):
@@ -461,10 +368,6 @@
 
 def test_query_aggregate_formants(acoustic_utt_config):
     with CorpusContext(acoustic_utt_config) as g:
-<<<<<<< HEAD
-
-=======
->>>>>>> ea8aea1b
         q = g.query_graph(g.phone)
         q = q.filter(g.phone.label == 'ow')
         q = q.order_by(g.phone.begin.column_name('begin'))
@@ -472,16 +375,6 @@
                       g.phone.formants.max, g.phone.formants.mean)
         print(q.cypher())
         results = q.all()
-
-<<<<<<< HEAD
-        assert (round(results[0]['Min_F1'], 0) == 235)
-        assert (round(results[0]['Max_F1'], 0) == 1021)
-        assert (round(results[0]['Mean_F1'], 0) == 649)
-
-        assert (round(results[0]['Min_F2'], 0) == 1095)
-        assert (round(results[0]['Max_F2'], 0) == 2385)
-        assert (round(results[0]['Mean_F2'], 0) == 1745)
-=======
         assert (round(results[0]['Min_F1'], 0) > 0)
         assert (round(results[0]['Max_F1'], 0) > 0)
         assert (round(results[0]['Mean_F1'], 0) > 0)
@@ -493,11 +386,6 @@
         assert (round(results[0]['Min_F3'], 0) > 0)
         assert (round(results[0]['Max_F3'], 0) > 0)
         assert (round(results[0]['Mean_F3'], 0) > 0)
->>>>>>> ea8aea1b
-
-        assert (round(results[0]['Min_F3'], 0) == 2372)
-        assert (round(results[0]['Max_F3'], 0) == 3543)
-        assert (round(results[0]['Mean_F3'], 0) == 2878)
 
 def test_query_intensity(acoustic_utt_config):
     with CorpusContext(acoustic_utt_config) as g:
