--- conflicted
+++ resolved
@@ -40,13 +40,13 @@
         directory = g.config.temporary_directory('csv')
         path = os.path.join(directory, 'analyze_script_import.csv')
         assert(os.path.isfile(path))
-        q = g.query_graph(g.phone).filter(g.phone.type_subset == 'sibilant')
+        q = g.query_graph(g.phone).filter(g.phone.subset == 'sibilant')
         q = q.columns(g.phone.begin, g.phone.end, g.phone.peak)
         results = q.all()
         assert(len(results) > 0)
         for r in results:
             assert(r.values)
-        q2 = g.query_graph(g.phone).filter(g.phone.type_subset == 'sibilant')
+        q2 = g.query_graph(g.phone).filter(g.phone.subset == 'sibilant')
         q2 = q2.columns(g.phone.begin, g.phone.end, g.phone.spread)
         results = q2.all()
         assert (len(results) > 0)
@@ -392,13 +392,8 @@
         assert (round(results[0]['Max_F3'], 0) > 0)
         assert (round(results[0]['Mean_F3'], 0) > 0)
 
-<<<<<<< HEAD
-
 
 def test_export_pitch(acoustic_utt_config):
-=======
-def test_query_intensity(acoustic_utt_config):
->>>>>>> df13a63a
     with CorpusContext(acoustic_utt_config) as g:
         g.config.pitch_source = 'dummy'
 
