
.. _case_studies:

************
Case studies
************

Contents:

.. toctree::
   :maxdepth: 2

   case_study_duration.rst
   case_study_vowel_dynamics.rst
<<<<<<< HEAD
   case_study_sibilants.rst
=======
   case_study_sibilants.rst
   case_study_case_study_praat.rst
 
>>>>>>> 9a2da8ce
<|MERGE_RESOLUTION|>--- conflicted
+++ resolved
@@ -12,10 +12,5 @@
 
    case_study_duration.rst
    case_study_vowel_dynamics.rst
-<<<<<<< HEAD
    case_study_sibilants.rst
-=======
-   case_study_sibilants.rst
-   case_study_case_study_praat.rst
- 
->>>>>>> 9a2da8ce
+   case_study_praat.rst